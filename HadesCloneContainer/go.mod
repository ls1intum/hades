module github.com/ls1intum/hades/hadesCloneContainer

go 1.24.0

toolchain go1.24.1

require (
	github.com/go-git/go-git/v5 v5.16.2
	github.com/sirupsen/logrus v1.9.3
	github.com/stretchr/testify v1.10.0
)

require (
	dario.cat/mergo v1.0.1 // indirect
	github.com/Microsoft/go-winio v0.6.2 // indirect
	github.com/ProtonMail/go-crypto v1.1.6 // indirect
	github.com/cloudflare/circl v1.6.1 // indirect
	github.com/cyphar/filepath-securejoin v0.4.1 // indirect
	github.com/davecgh/go-spew v1.1.2-0.20180830191138-d8f796af33cc // indirect
	github.com/emirpasic/gods v1.18.1 // indirect
	github.com/go-git/gcfg v1.5.1-0.20230307220236-3a3c6141e376 // indirect
	github.com/go-git/go-billy/v5 v5.6.2 // indirect
	github.com/golang/groupcache v0.0.0-20241129210726-2c02b8208cf8 // indirect
	github.com/jbenet/go-context v0.0.0-20150711004518-d14ea06fba99 // indirect
	github.com/kevinburke/ssh_config v1.2.0 // indirect
	github.com/onsi/gomega v1.35.1 // indirect
	github.com/pjbgf/sha1cd v0.3.2 // indirect
	github.com/pmezard/go-difflib v1.0.1-0.20181226105442-5d4384ee4fb2 // indirect
	github.com/sergi/go-diff v1.3.2-0.20230802210424-5b0b94c5c0d3 // indirect
	github.com/skeema/knownhosts v1.3.1 // indirect
	github.com/xanzy/ssh-agent v0.3.3 // indirect
<<<<<<< HEAD
	golang.org/x/crypto v0.37.0 // indirect
	golang.org/x/net v0.38.0 // indirect
	golang.org/x/sys v0.32.0 // indirect
=======
	golang.org/x/crypto v0.39.0 // indirect
	golang.org/x/net v0.41.0 // indirect
	golang.org/x/sys v0.33.0 // indirect
>>>>>>> 1aa43c6a
	gopkg.in/warnings.v0 v0.1.2 // indirect
	gopkg.in/yaml.v3 v3.0.1 // indirect
)<|MERGE_RESOLUTION|>--- conflicted
+++ resolved
@@ -29,15 +29,9 @@
 	github.com/sergi/go-diff v1.3.2-0.20230802210424-5b0b94c5c0d3 // indirect
 	github.com/skeema/knownhosts v1.3.1 // indirect
 	github.com/xanzy/ssh-agent v0.3.3 // indirect
-<<<<<<< HEAD
-	golang.org/x/crypto v0.37.0 // indirect
-	golang.org/x/net v0.38.0 // indirect
-	golang.org/x/sys v0.32.0 // indirect
-=======
 	golang.org/x/crypto v0.39.0 // indirect
 	golang.org/x/net v0.41.0 // indirect
 	golang.org/x/sys v0.33.0 // indirect
->>>>>>> 1aa43c6a
 	gopkg.in/warnings.v0 v0.1.2 // indirect
 	gopkg.in/yaml.v3 v3.0.1 // indirect
 )