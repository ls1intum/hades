module github.com/ls1intum/hades/hadesCloneContainer

go 1.24.0

toolchain go1.24.1

require (
	github.com/go-git/go-git/v5 v5.16.2
	github.com/sirupsen/logrus v1.9.3
	github.com/stretchr/testify v1.10.0
)

require (
	dario.cat/mergo v1.0.1 // indirect
	github.com/Microsoft/go-winio v0.6.2 // indirect
	github.com/ProtonMail/go-crypto v1.1.6 // indirect
	github.com/cloudflare/circl v1.6.1 // indirect
	github.com/cyphar/filepath-securejoin v0.4.1 // indirect
	github.com/davecgh/go-spew v1.1.2-0.20180830191138-d8f796af33cc // indirect
	github.com/emirpasic/gods v1.18.1 // indirect
	github.com/go-git/gcfg v1.5.1-0.20230307220236-3a3c6141e376 // indirect
	github.com/go-git/go-billy/v5 v5.6.2 // indirect
	github.com/golang/groupcache v0.0.0-20241129210726-2c02b8208cf8 // indirect
	github.com/jbenet/go-context v0.0.0-20150711004518-d14ea06fba99 // indirect
	github.com/kevinburke/ssh_config v1.2.0 // indirect
	github.com/onsi/gomega v1.35.1 // indirect
	github.com/pjbgf/sha1cd v0.3.2 // indirect
	github.com/pmezard/go-difflib v1.0.1-0.20181226105442-5d4384ee4fb2 // indirect
	github.com/sergi/go-diff v1.3.2-0.20230802210424-5b0b94c5c0d3 // indirect
	github.com/skeema/knownhosts v1.3.1 // indirect
	github.com/xanzy/ssh-agent v0.3.3 // indirect
	golang.org/x/crypto v0.37.0 // indirect
<<<<<<< HEAD
	golang.org/x/net v0.38.0 // indirect
=======
	golang.org/x/net v0.39.0 // indirect
>>>>>>> 3dd1fd8d
	golang.org/x/sys v0.32.0 // indirect
	gopkg.in/warnings.v0 v0.1.2 // indirect
	gopkg.in/yaml.v3 v3.0.1 // indirect
)<|MERGE_RESOLUTION|>--- conflicted
+++ resolved
@@ -30,11 +30,7 @@
 	github.com/skeema/knownhosts v1.3.1 // indirect
 	github.com/xanzy/ssh-agent v0.3.3 // indirect
 	golang.org/x/crypto v0.37.0 // indirect
-<<<<<<< HEAD
-	golang.org/x/net v0.38.0 // indirect
-=======
 	golang.org/x/net v0.39.0 // indirect
->>>>>>> 3dd1fd8d
 	golang.org/x/sys v0.32.0 // indirect
 	gopkg.in/warnings.v0 v0.1.2 // indirect
 	gopkg.in/yaml.v3 v3.0.1 // indirect
