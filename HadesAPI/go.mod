module github.com/Mtze/HadesCI/hadesAPI

go 1.21.0

require (
	github.com/Mtze/HadesCI/shared v0.0.0
	github.com/gin-gonic/gin v1.9.1
	github.com/hibiken/asynq v0.24.1
	github.com/sirupsen/logrus v1.9.3
)

replace github.com/Mtze/HadesCI/shared => ../shared

require (
	github.com/bytedance/sonic v1.9.1 // indirect
	github.com/caarlos0/env/v9 v9.0.0 // indirect
	github.com/cespare/xxhash/v2 v2.2.0 // indirect
	github.com/chenzhuoyu/base64x v0.0.0-20221115062448-fe3a3abad311 // indirect
	github.com/dgryski/go-rendezvous v0.0.0-20200823014737-9f7001d12a5f // indirect
	github.com/gabriel-vasile/mimetype v1.4.2 // indirect
	github.com/gin-contrib/sse v0.1.0 // indirect
	github.com/go-playground/locales v0.14.1 // indirect
	github.com/go-playground/universal-translator v0.18.1 // indirect
	github.com/go-playground/validator/v10 v10.14.0 // indirect
	github.com/goccy/go-json v0.10.2 // indirect
<<<<<<< HEAD
	github.com/golang/protobuf v1.5.3 // indirect
	github.com/google/go-cmp v0.6.0 // indirect
	github.com/google/uuid v1.6.0 // indirect
=======
	github.com/google/go-cmp v0.6.0 // indirect
>>>>>>> 0208edc8
	github.com/joho/godotenv v1.5.1 // indirect
	github.com/json-iterator/go v1.1.12 // indirect
	github.com/klauspost/cpuid/v2 v2.2.4 // indirect
	github.com/kr/pretty v0.3.1 // indirect
	github.com/leodido/go-urn v1.2.4 // indirect
	github.com/mattn/go-isatty v0.0.19 // indirect
	github.com/modern-go/concurrent v0.0.0-20180306012644-bacd9c7ef1dd // indirect
	github.com/modern-go/reflect2 v1.0.2 // indirect
	github.com/pelletier/go-toml/v2 v2.0.8 // indirect
<<<<<<< HEAD
	github.com/redis/go-redis/v9 v9.4.0 // indirect
	github.com/robfig/cron/v3 v3.0.1 // indirect
	github.com/rogpeppe/go-internal v1.11.0 // indirect
	github.com/spf13/cast v1.6.0 // indirect
=======
	github.com/rabbitmq/amqp091-go v1.8.1 // indirect
	github.com/rogpeppe/go-internal v1.11.0 // indirect
>>>>>>> 0208edc8
	github.com/twitchyliquid64/golang-asm v0.15.1 // indirect
	github.com/ugorji/go/codec v1.2.11 // indirect
	golang.org/x/arch v0.3.0 // indirect
	golang.org/x/crypto v0.17.0 // indirect
	golang.org/x/net v0.19.0 // indirect
<<<<<<< HEAD
	golang.org/x/sys v0.16.0 // indirect
	golang.org/x/text v0.14.0 // indirect
	golang.org/x/time v0.5.0 // indirect
	google.golang.org/protobuf v1.32.0 // indirect
=======
	golang.org/x/sys v0.15.0 // indirect
	golang.org/x/text v0.14.0 // indirect
	google.golang.org/protobuf v1.30.0 // indirect
>>>>>>> 0208edc8
	gopkg.in/check.v1 v1.0.0-20201130134442-10cb98267c6c // indirect
	gopkg.in/yaml.v3 v3.0.1 // indirect
)<|MERGE_RESOLUTION|>--- conflicted
+++ resolved
@@ -23,46 +23,31 @@
 	github.com/go-playground/universal-translator v0.18.1 // indirect
 	github.com/go-playground/validator/v10 v10.14.0 // indirect
 	github.com/goccy/go-json v0.10.2 // indirect
-<<<<<<< HEAD
 	github.com/golang/protobuf v1.5.3 // indirect
 	github.com/google/go-cmp v0.6.0 // indirect
 	github.com/google/uuid v1.6.0 // indirect
-=======
-	github.com/google/go-cmp v0.6.0 // indirect
->>>>>>> 0208edc8
 	github.com/joho/godotenv v1.5.1 // indirect
 	github.com/json-iterator/go v1.1.12 // indirect
 	github.com/klauspost/cpuid/v2 v2.2.4 // indirect
-	github.com/kr/pretty v0.3.1 // indirect
 	github.com/leodido/go-urn v1.2.4 // indirect
 	github.com/mattn/go-isatty v0.0.19 // indirect
 	github.com/modern-go/concurrent v0.0.0-20180306012644-bacd9c7ef1dd // indirect
 	github.com/modern-go/reflect2 v1.0.2 // indirect
 	github.com/pelletier/go-toml/v2 v2.0.8 // indirect
-<<<<<<< HEAD
 	github.com/redis/go-redis/v9 v9.4.0 // indirect
 	github.com/robfig/cron/v3 v3.0.1 // indirect
 	github.com/rogpeppe/go-internal v1.11.0 // indirect
 	github.com/spf13/cast v1.6.0 // indirect
-=======
-	github.com/rabbitmq/amqp091-go v1.8.1 // indirect
-	github.com/rogpeppe/go-internal v1.11.0 // indirect
->>>>>>> 0208edc8
 	github.com/twitchyliquid64/golang-asm v0.15.1 // indirect
 	github.com/ugorji/go/codec v1.2.11 // indirect
+	go.uber.org/goleak v1.2.1 // indirect
 	golang.org/x/arch v0.3.0 // indirect
 	golang.org/x/crypto v0.17.0 // indirect
 	golang.org/x/net v0.19.0 // indirect
-<<<<<<< HEAD
 	golang.org/x/sys v0.16.0 // indirect
 	golang.org/x/text v0.14.0 // indirect
 	golang.org/x/time v0.5.0 // indirect
 	google.golang.org/protobuf v1.32.0 // indirect
-=======
-	golang.org/x/sys v0.15.0 // indirect
-	golang.org/x/text v0.14.0 // indirect
-	google.golang.org/protobuf v1.30.0 // indirect
->>>>>>> 0208edc8
 	gopkg.in/check.v1 v1.0.0-20201130134442-10cb98267c6c // indirect
 	gopkg.in/yaml.v3 v3.0.1 // indirect
 )