--- conflicted
+++ resolved
@@ -7,11 +7,7 @@
 require (
 	github.com/gin-gonic/gin v1.10.1
 	github.com/ls1intum/hades/shared v0.0.0
-<<<<<<< HEAD
-	github.com/nats-io/nats.go v1.42.0
-=======
 	github.com/nats-io/nats.go v1.43.0
->>>>>>> 6b8108e5
 	github.com/sirupsen/logrus v1.9.3
 	github.com/stretchr/testify v1.10.0
 	github.com/testcontainers/testcontainers-go v0.37.0
@@ -27,12 +23,7 @@
 	github.com/bytedance/sonic/loader v0.2.4 // indirect
 	github.com/caarlos0/env/v11 v11.3.1 // indirect
 	github.com/cenkalti/backoff/v4 v4.2.1 // indirect
-<<<<<<< HEAD
-	github.com/cloudwego/base64x v0.1.4 // indirect
-	github.com/cloudwego/iasm v0.2.0 // indirect
-=======
 	github.com/cloudwego/base64x v0.1.5 // indirect
->>>>>>> 6b8108e5
 	github.com/containerd/log v0.1.0 // indirect
 	github.com/containerd/platforms v0.2.1 // indirect
 	github.com/cpuguy83/dockercfg v0.3.2 // indirect
@@ -57,11 +48,7 @@
 	github.com/joho/godotenv v1.5.1 // indirect
 	github.com/json-iterator/go v1.1.12 // indirect
 	github.com/klauspost/compress v1.18.0 // indirect
-<<<<<<< HEAD
-	github.com/klauspost/cpuid/v2 v2.2.9 // indirect
-=======
 	github.com/klauspost/cpuid/v2 v2.2.10 // indirect
->>>>>>> 6b8108e5
 	github.com/leodido/go-urn v1.4.0 // indirect
 	github.com/lufia/plan9stats v0.0.0-20211012122336-39d0f177ccd0 // indirect
 	github.com/magiconair/properties v1.8.10 // indirect
@@ -98,20 +85,12 @@
 	go.opentelemetry.io/otel/metric v1.35.0 // indirect
 	go.opentelemetry.io/otel/sdk v1.22.0 // indirect
 	go.opentelemetry.io/otel/trace v1.35.0 // indirect
-<<<<<<< HEAD
-	golang.org/x/arch v0.12.0 // indirect
-	golang.org/x/crypto v0.37.0 // indirect
-	golang.org/x/net v0.38.0 // indirect
-	golang.org/x/sys v0.32.0 // indirect
-	golang.org/x/text v0.24.0 // indirect
-=======
 	golang.org/x/arch v0.18.0 // indirect
 	golang.org/x/crypto v0.39.0 // indirect
 	golang.org/x/net v0.41.0 // indirect
 	golang.org/x/sys v0.33.0 // indirect
 	golang.org/x/text v0.26.0 // indirect
 	golang.org/x/time v0.9.0 // indirect
->>>>>>> 6b8108e5
 	google.golang.org/genproto/googleapis/api v0.0.0-20240318140521-94a12d6c2237 // indirect
 	google.golang.org/genproto/googleapis/rpc v0.0.0-20240318140521-94a12d6c2237 // indirect
 	google.golang.org/protobuf v1.36.6 // indirect
