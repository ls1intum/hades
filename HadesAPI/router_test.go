--- conflicted
+++ resolved
@@ -22,11 +22,7 @@
 	log "github.com/sirupsen/logrus"
 )
 
-<<<<<<< HEAD
-const NATS_IMAGE = "nats:latest"
-=======
 const NATS_IMAGE = "nats:2.11.4"
->>>>>>> 6b8108e5
 
 type APISuite struct {
 	suite.Suite
