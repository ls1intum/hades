--- conflicted
+++ resolved
@@ -30,18 +30,12 @@
 	var cfg HadesAPIConfig
 	utils.LoadConfig(&cfg)
 
-<<<<<<< HEAD
-	redis_opts := asynq.RedisClientOpt{Addr: cfg.RedisConfig.Addr}
+	redis_opts := asynq.RedisClientOpt{Addr: cfg.RedisConfig.Addr, Password: cfg.RedisConfig.Pwd}
 	// Check whether TLS should be enabled
 	if cfg.RedisConfig.TLS_Enabled {
 		redis_opts.TLSConfig = &tls.Config{}
 	}
 	AsynqClient = asynq.NewClient(redis_opts)
-=======
-	asynq_client_opts := asynq.RedisClientOpt{Addr: cfg.RedisConfig.Addr, Password: cfg.RedisConfig.Pwd}
-	var err error
-	AsynqClient = asynq.NewClient(asynq_client_opts)
->>>>>>> eea05378
 	if AsynqClient == nil {
 		log.Fatal("Failed to connect to Redis")
 		return
