package main

import (
	"encoding/json"

	"github.com/ls1intum/hades/shared/payload"
	log "github.com/sirupsen/logrus"
)

// SafePayloadFormatter formats a job payload for display, removing sensitive metadata
func SafePayloadFormatter(bytes []byte) string {
	var job payload.QueuePayload
	if err := json.Unmarshal(bytes, &job); err != nil {
		log.WithError(err).Error("Failed to unmarshal task payload")
		return ""
	}

<<<<<<< HEAD
=======
	job.Metadata = make(map[string]string)
>>>>>>> 6b8108e5
	// Remove sensitive metadata from job steps
	for i := range job.Steps {
		job.Steps[i].Metadata = make(map[string]string)
	}

<<<<<<< HEAD
	json_tmp, _ := json.Marshal(job)
	return string(json_tmp)
=======
	jsonTmp, err := json.Marshal(job)
	if err != nil {
		log.WithError(err).Error("Failed to marshal sanitized payload")
		return ""
	}
	return string(jsonTmp)
>>>>>>> 6b8108e5
}<|MERGE_RESOLUTION|>--- conflicted
+++ resolved
@@ -15,24 +15,16 @@
 		return ""
 	}
 
-<<<<<<< HEAD
-=======
 	job.Metadata = make(map[string]string)
->>>>>>> 6b8108e5
 	// Remove sensitive metadata from job steps
 	for i := range job.Steps {
 		job.Steps[i].Metadata = make(map[string]string)
 	}
 
-<<<<<<< HEAD
-	json_tmp, _ := json.Marshal(job)
-	return string(json_tmp)
-=======
 	jsonTmp, err := json.Marshal(job)
 	if err != nil {
 		log.WithError(err).Error("Failed to marshal sanitized payload")
 		return ""
 	}
 	return string(jsonTmp)
->>>>>>> 6b8108e5
 }