--- conflicted
+++ resolved
@@ -2,10 +2,6 @@
 
 import (
 	"fmt"
-<<<<<<< HEAD
-	"github.com/Mtze/HadesCI/shared/payload"
-=======
->>>>>>> 729a05f5
 	"net/url"
 	"strings"
 
@@ -16,11 +12,7 @@
 	username = url.PathEscape(username)
 	password = url.PathEscape(password)
 	cloneURL := strings.Replace(repo.URL, "https://", fmt.Sprintf("https://%s:%s@", username, password), 1)
-<<<<<<< HEAD
-	return fmt.Sprintf("git clone %s %s", cloneURL, repo.Path)
-=======
 	return fmt.Sprintf("git clone %s %s", cloneURL, "/shared"+repo.Path)
->>>>>>> 729a05f5
 }
 
 func BuildCloneCommands(credentials payload.Credentials, repos ...payload.Repository) string {
