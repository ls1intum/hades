--- conflicted
+++ resolved
@@ -32,21 +32,6 @@
 	CleanupSharedVolumes bool   `env:"CLEANUP" envDefault:"false"`
 }
 
-<<<<<<< HEAD
-// LoadConfig loads configuration from environment variables and .env file
-func LoadConfig(cfg interface{}) {
-	slog.Debug("Loading config", "type", fmt.Sprintf("%T", cfg))
-
-	if err := godotenv.Load(); err != nil {
-		slog.Warn("Error loading .env file", "error", err)
-	}
-
-	if err := env.Parse(cfg); err != nil {
-		slog.Error("Error parsing environment variables", "error", err)
-	}
-
-	slog.Debug("Config loaded successfully")
-=======
 // LoadConfig loads configuration from environment variables and .env file.
 // It will log warnings if the .env file cannot be loaded, but will not fail
 // since environment variables may be provided directly.
@@ -66,7 +51,6 @@
 
 	slog.Debug("Config loaded", "config", cfg)
 	return nil
->>>>>>> 9972cd57
 }
 
 // ParseMemoryLimit parses a memory limit string (e.g., "1G", "512M") and returns
