package utils

import (
	"context"
	"crypto/tls"
	"encoding/json"
	"fmt"
	"log/slog"
	"sync"
	"time"

	"github.com/google/uuid"
	"github.com/ls1intum/hades/shared/payload"
	"github.com/nats-io/nats.go"
	"github.com/nats-io/nats.go/jetstream"
)

const NatsSubject = "hades.jobs"

var priorities = []Priority{HighPriority, MediumPriority, LowPriority}

type HadesProducer struct {
	natsConnection *nats.Conn
	js             jetstream.JetStream
	kv             jetstream.KeyValue
}

type HadesConsumer struct {
	natsConnection *nats.Conn
	concurrency    uint
	consumers      map[Priority]jetstream.Consumer
	kv             jetstream.KeyValue
}

// SetupNatsConnection creates a connection to NATS server
func SetupNatsConnection(config NatsConfig) (*nats.Conn, error) {
	opts := []nats.Option{
		nats.Name("HadesAPI"),
		nats.Timeout(10 * time.Second),
		nats.ReconnectWait(5 * time.Second),
		nats.MaxReconnects(10),
	}

	// Add credentials if provided
	if config.Username != "" && config.Password != "" {
		opts = append(opts, nats.UserInfo(config.Username, config.Password))
	}

	// Add TLS if enabled
	if config.TLS {
		tlsConfig := &tls.Config{
			MinVersion: tls.VersionTLS12, // Ensure TLS 1.2 or higher
		}
		opts = append(opts, nats.Secure(tlsConfig))
	}

	// Connect to NATS
	nc, err := nats.Connect(config.URL, opts...)
	if err != nil {
		slog.Error("Failed to connect to NATS", "error", err)
		return nil, err
	}

	slog.Info("Connected to NATS server", "url", config.URL)
	return nc, nil
}

// SetupNatsJetStream creates a JetStream connection for persistent message delivery
func NewHadesProducer(nc *nats.Conn) (*HadesProducer, error) {
	ctx := context.Background()
	js, err := jetstream.New(nc)
	if err != nil {
		slog.Error("Failed to create JetStream context", "error", err)
		return nil, err
	}

	s, err := js.CreateOrUpdateStream(ctx, jetstream.StreamConfig{
		Name:       "HADES_JOBS",
		Subjects:   []string{fmt.Sprintf("%s.*", NatsSubject)},
		Storage:    jetstream.FileStorage,
		Retention:  jetstream.WorkQueuePolicy,
		Duplicates: 1 * time.Minute, // Disallow duplicates for 1 minute
		MaxMsgs:    -1,
		MaxAge:     24 * time.Hour, // Retain jobs for 24 hours by default
	})
	if err != nil {
		slog.Error("Failed to create JetStream stream", "error", err)
		return nil, err
	}
	slog.Info("Created JetStream stream", "stream", s)

	kv, err := js.CreateOrUpdateKeyValue(ctx, jetstream.KeyValueConfig{
		Bucket: "HADES_JOBS",
	})
	if err != nil {
		slog.Error("Failed to create JetStream KeyValue store", "error", err)
		return nil, err
	}

	return &HadesProducer{
		natsConnection: nc,
		js:             js,
		kv:             kv,
	}, nil
}

func NewHadesConsumer(nc *nats.Conn, concurrency uint) (*HadesConsumer, error) {
	ctx := context.Background()
	js, err := jetstream.New(nc)
	if err != nil {
		slog.Error("Failed to create JetStream context", "error", err)
		return nil, err
	}
	consumers := make(map[Priority]jetstream.Consumer, len(priorities))

	// Create a consumer for each priority (one consumer is shared across all worker nodes)
	for _, priority := range priorities {
		consumerName := fmt.Sprintf("HADES_JOBS_%s", priority)
		cons, err := js.CreateOrUpdateConsumer(ctx, "HADES_JOBS", jetstream.ConsumerConfig{
			Name:          consumerName,
			Durable:       consumerName,
			AckPolicy:     jetstream.AckExplicitPolicy,
			FilterSubject: PrioritySubject(priority),
		})
		if err != nil {
			slog.Error("Failed to create JetStream consumer", "error", err, "priority", priority)
			return nil, err
		}
		consumers[priority] = cons
		slog.Info("Created JetStream consumer", "consumer", consumerName, "priority", PrioritySubject(priority))
	}

	slog.Info("Created JetStream consumer", "consumers", consumers)

	kv, err := js.CreateOrUpdateKeyValue(ctx, jetstream.KeyValueConfig{
		Bucket: "HADES_JOBS",
	})
	if err != nil {
		slog.Error("Failed to create JetStream KeyValue store", "error", err)
		return nil, err
	}
	return &HadesConsumer{
		natsConnection: nc,
		consumers:      consumers,
		concurrency:    concurrency,
		kv:             kv,
	}, nil
}

func (hp HadesProducer) EnqueueMediumJob(ctx context.Context, queuePayloud payload.QueuePayload) error {
	return hp.EnqueueJobWithPriority(ctx, queuePayloud, MediumPriority)
}

func (hp HadesProducer) EnqueueHighJob(ctx context.Context, queuePayloud payload.QueuePayload) error {
	return hp.EnqueueJobWithPriority(ctx, queuePayloud, HighPriority)
}

func (hp HadesProducer) EnqueueLowJob(ctx context.Context, queuePayloud payload.QueuePayload) error {
	return hp.EnqueueJobWithPriority(ctx, queuePayloud, LowPriority)
}

func (hp HadesProducer) EnqueueJobWithPriority(ctx context.Context, queuePayloud payload.QueuePayload, priority Priority) error {
	bytesPayload, err := json.Marshal(queuePayloud)
	if err != nil {
		slog.Error("Failed to marshal payload", "error", err)
		return err
	}
	_, err = hp.js.PublishAsync(PrioritySubject(priority), queuePayloud.ID[:], jetstream.WithMsgID(queuePayloud.ID.String()))
	if err != nil {
		return err
	}

	_, err = hp.kv.Put(ctx, queuePayloud.ID.String(), bytesPayload)
	return err
}

func (hc HadesConsumer) DequeueJob(ctx context.Context, processing func(payload payload.QueuePayload)) {
	// Create a worker pool with limited concurrency
	numWorkers := hc.concurrency
	sem := make(chan struct{}, numWorkers)

	// Create a wait group to track active workers
	var wg sync.WaitGroup

	// Process messages until context is cancelled
	for {
		select {
		case <-ctx.Done():
			slog.Info("Context cancelled, stopping message consumption")
			wg.Wait() // Wait for in-progress workers to complete
			return
		default:
			// Add a worker to the semaphore
			select {
			case sem <- struct{}{}:
				// Only proceed if we can acquire the semaphore
				wg.Add(1)

				// Process message in a goroutine
				go func() {
					defer wg.Done()
					defer func() { <-sem }() // Release the semaphore when done

					// Try to fetch a message, starting with highest priority
					var msg jetstream.Msg
					var priority Priority
					var foundMessage bool

					// Check each priority in order until we find a message
					for _, p := range priorities {
						consumer := hc.consumers[p]
						batch, err := consumer.FetchNoWait(1)
						if err != nil {
							slog.Error("Failed to fetch message", "error", err, "priority", p)
							continue
						}

						// Simplify - if we have a message, use it directly
						msgs := batch.Messages()
						if m, ok := <-msgs; ok {
							slog.Debug("Found message", "subject", m.Subject, "priority", p)
							msg = m
							priority = p
							foundMessage = true
							break
						}
					}

					// If no message was found in any queue, just return and try again
					if !foundMessage {
						slog.Debug("No message found in any queue, sleeping")
						// Sleep briefly to avoid CPU spinning when queues are empty
						time.Sleep(1 * time.Second)
						return
					}
					slog.Debug("Found message", "subject", msg.Subject, "priority", priority)

					// Get the UUID from the ticket
					msg_id, err := uuid.FromBytes(msg.Data())
					if err != nil {
						slog.Error("Failed to parse message ID", "error", err, "data", string(msg.Data()))
<<<<<<< HEAD
						msg.Nak() // Negative acknowledgment, message will be redelivered
=======
						if err := msg.Nak(); err != nil {
							slog.Error("Failed to NAK message after parse error", "error", err, "subject", msg.Subject)
						}
>>>>>>> 1aa43c6a
						return
					}

					entry, err := hc.kv.Get(ctx, msg_id.String())
					if err != nil {
						slog.Error("Failed to get message from KeyValue store", "error", err, "id", msg_id.String())
<<<<<<< HEAD
						msg.Nak() // Negative acknowledgment, message will be redelivered
=======
						if err := msg.Nak(); err != nil {
							slog.Error("Failed to NAK message after KV store error", "error", err, "id", msg_id.String())
						}
>>>>>>> 1aa43c6a
						return
					}
					// Process the message
					var job payload.QueuePayload
					if err := json.Unmarshal(entry.Value(), &job); err != nil {
						slog.Error("Failed to unmarshal message payload", "error", err, "data", string(msg.Data()))
<<<<<<< HEAD
						msg.Nak() // Negative acknowledgment, message will be redelivered
=======
						if err := msg.Nak(); err != nil {
							slog.Error("Failed to NAK message after unmarshal error", "error", err, "data", string(msg.Data()))
						}
>>>>>>> 1aa43c6a
						return
					}

					slog.Info("Processing job", "id", job.ID.String(), "priority", priority, "subject", msg.Subject, "worker", fmt.Sprintf("%d/%d", len(sem), numWorkers))

					// Execute the processing function
					processing(job)

					slog.Info("Finished processing job", "id", job.ID.String(), "priority", priority, "subject", msg.Subject)
					// Acknowledge after processing
					if err := msg.Ack(); err != nil {
						slog.Error("Failed to acknowledge message", "error", err)
					}
				}()
			case <-ctx.Done():
				// Context was cancelled while waiting for a worker slot
				slog.Info("Context cancelled while waiting for worker")
				wg.Wait()
				return
			}
		}
	}
}<|MERGE_RESOLUTION|>--- conflicted
+++ resolved
@@ -239,39 +239,30 @@
 					msg_id, err := uuid.FromBytes(msg.Data())
 					if err != nil {
 						slog.Error("Failed to parse message ID", "error", err, "data", string(msg.Data()))
-<<<<<<< HEAD
-						msg.Nak() // Negative acknowledgment, message will be redelivered
-=======
-						if err := msg.Nak(); err != nil {
+						
+            if err := msg.Nak(); err != nil {
 							slog.Error("Failed to NAK message after parse error", "error", err, "subject", msg.Subject)
 						}
->>>>>>> 1aa43c6a
 						return
 					}
 
 					entry, err := hc.kv.Get(ctx, msg_id.String())
 					if err != nil {
 						slog.Error("Failed to get message from KeyValue store", "error", err, "id", msg_id.String())
-<<<<<<< HEAD
-						msg.Nak() // Negative acknowledgment, message will be redelivered
-=======
+
 						if err := msg.Nak(); err != nil {
 							slog.Error("Failed to NAK message after KV store error", "error", err, "id", msg_id.String())
 						}
->>>>>>> 1aa43c6a
 						return
 					}
 					// Process the message
 					var job payload.QueuePayload
 					if err := json.Unmarshal(entry.Value(), &job); err != nil {
 						slog.Error("Failed to unmarshal message payload", "error", err, "data", string(msg.Data()))
-<<<<<<< HEAD
-						msg.Nak() // Negative acknowledgment, message will be redelivered
-=======
+
 						if err := msg.Nak(); err != nil {
 							slog.Error("Failed to NAK message after unmarshal error", "error", err, "data", string(msg.Data()))
 						}
->>>>>>> 1aa43c6a
 						return
 					}
 
