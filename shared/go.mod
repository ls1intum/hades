module github.com/ls1intum/hades/shared

go 1.22

require (
<<<<<<< HEAD
	github.com/caarlos0/env/v11 v11.0.0
	github.com/google/uuid v1.6.0
=======
	github.com/caarlos0/env/v11 v11.0.1
>>>>>>> 7b84a2ec
	github.com/hibiken/asynq v0.24.1
	github.com/joho/godotenv v1.5.1
	github.com/stretchr/testify v1.9.0
)

require (
	github.com/cespare/xxhash/v2 v2.2.0 // indirect
	github.com/davecgh/go-spew v1.1.1 // indirect
	github.com/dgryski/go-rendezvous v0.0.0-20200823014737-9f7001d12a5f // indirect
	github.com/golang/protobuf v1.5.3 // indirect
	github.com/google/go-cmp v0.6.0 // indirect
	github.com/pmezard/go-difflib v1.0.0 // indirect
	github.com/redis/go-redis/v9 v9.4.0 // indirect
	github.com/robfig/cron/v3 v3.0.1 // indirect
	github.com/rogpeppe/go-internal v1.11.0 // indirect
	github.com/spf13/cast v1.6.0 // indirect
	go.uber.org/goleak v1.2.1 // indirect
	golang.org/x/sys v0.18.0 // indirect
	golang.org/x/time v0.5.0 // indirect
	google.golang.org/protobuf v1.33.0 // indirect
	gopkg.in/check.v1 v1.0.0-20201130134442-10cb98267c6c // indirect
	gopkg.in/yaml.v3 v3.0.1 // indirect
)<|MERGE_RESOLUTION|>--- conflicted
+++ resolved
@@ -3,12 +3,8 @@
 go 1.22
 
 require (
-<<<<<<< HEAD
-	github.com/caarlos0/env/v11 v11.0.0
 	github.com/google/uuid v1.6.0
-=======
 	github.com/caarlos0/env/v11 v11.0.1
->>>>>>> 7b84a2ec
 	github.com/hibiken/asynq v0.24.1
 	github.com/joho/godotenv v1.5.1
 	github.com/stretchr/testify v1.9.0
