--- conflicted
+++ resolved
@@ -82,11 +82,7 @@
 	subs = append(subs, sub)
 
 	// Subscribe to completed status - stop watching logs
-<<<<<<< HEAD
-	sub, err = dlm.subscribeToStatus(ctx, logs.StatusSucceeded, dlm.handleJobCompleted)
-=======
-	sub, err = dlm.subscribeToStatus(ctx, status.StatusSuccess, dlm.handleJobCompleted)
->>>>>>> 5b941bd2
+	sub, err = dlm.subscribeToStatus(ctx, status.StatusSucceeded, dlm.handleJobCompleted)
 	if err != nil {
 		dlm.cleanupSubscriptions(subs)
 		return err
