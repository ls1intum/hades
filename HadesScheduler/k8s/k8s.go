package k8s

import (
	"context"
<<<<<<< HEAD
	"encoding/json"
	"fmt"
	"log"
=======
	"fmt"
>>>>>>> 25dd16c6
	"log/slog"
	"sync"

	"github.com/ls1intum/hades/shared/payload"
	"github.com/ls1intum/hades/shared/utils"
<<<<<<< HEAD
	"github.com/nats-io/nats.go"
=======
>>>>>>> 25dd16c6
	apierrors "k8s.io/apimachinery/pkg/api/errors"
	metav1 "k8s.io/apimachinery/pkg/apis/meta/v1"
	"k8s.io/apimachinery/pkg/apis/meta/v1/unstructured"
	"k8s.io/apimachinery/pkg/runtime/schema"
	"k8s.io/client-go/dynamic"
	"k8s.io/client-go/kubernetes"
	"k8s.io/client-go/rest"
	"k8s.io/client-go/tools/clientcmd"
)

type Scheduler struct {
<<<<<<< HEAD
	// TODO: This may be problematic - We need to clarify how to access the cluster with the service account and find a solution that is compatible with both modes
	k8sClient   *kubernetes.Clientset
	dynClient   dynamic.Interface
	namespace   string
	useOperator bool
	nc          *nats.Conn
	subOnce     sync.Once
	eventSub    *nats.Subscription
}

type BuildJobGVRConfig struct {
	Group    string `env:"BUILDJOB_GROUP,notEmpty"    envDefault:"build.hades.tum.de"`
	Version  string `env:"BUILDJOB_VERSION,notEmpty"  envDefault:"v1"`
	Resource string `env:"BUILDJOB_RESOURCE,notEmpty" envDefault:"buildjobs"`
=======
	k8sClient *kubernetes.Clientset
	dynClient dynamic.Interface
	namespace string
	config    K8sConfig
}

type K8sConfig struct {
	// K8sNamespace is the namespace in which the jobs should be scheduled (default: hades-executor)
	// This may change in the future to allow for multiple namespaces
	K8sNamespace string `env:"K8S_NAMESPACE,notEmpty" envDefault:"hades-executor"`

	// K8sConfigMode is used to determine how the Kubernetes client should be configured ("kubeconfig", "serviceaccount" or "operator")
	ConfigMode string `env:"K8S_CONFIG_MODE,notEmpty" envDefault:"kubeconfig"`
}

// K8sConfigKubeconfig is used as configuration if used with a kubeconfig file
type K8sConfigKubeconfig struct {
	K8sConfig
	kubeconfig string `env:"KUBECONFIG"`
>>>>>>> 25dd16c6
}

func (c BuildJobGVRConfig) ToGVR() schema.GroupVersionResource {
	return schema.GroupVersionResource{
		Group:    c.Group,
		Version:  c.Version,
		Resource: c.Resource,
	}
}

<<<<<<< HEAD
func NewK8sScheduler() (*Scheduler, error) {
=======
type BuildJobGVRConfig struct {
	Group    string `env:"BUILDJOB_GROUP,notEmpty"    envDefault:"build.hades.tum.de"`
	Version  string `env:"BUILDJOB_VERSION,notEmpty"  envDefault:"v1"`
	Resource string `env:"BUILDJOB_RESOURCE,notEmpty" envDefault:"buildjobs"`
}

func NewK8sScheduler() Scheduler {
>>>>>>> 25dd16c6
	slog.Debug("Initializing Kubernetes scheduler")

	// Load the user provided Kubernetes configuration
	var k8sCfg utils.K8sConfig
	utils.LoadConfig(&k8sCfg)
	slog.Debug("Kubernetes config", "config", k8sCfg)

	// Initialize the Kubernetes scheduler
	slog.Info("Initializing Kubernetes client")
	scheduler := initializeClusterAccess(k8sCfg)

	// TODO: Check cluster connection and print cluster nodes to log

	// Add the namespace to the scheduler, ignore if we are using the operator mode
<<<<<<< HEAD
	if !scheduler.useOperator && scheduler.k8sClient != nil {
=======
	if k8sCfg.ConfigMode != "operator" && scheduler.k8sClient != nil {
>>>>>>> 25dd16c6
		slog.Info("Creating namespace in Kubernetes")
		_, err := createNamespace(context.Background(), scheduler.k8sClient, k8sCfg.K8sNamespace)
		if err != nil {
			// TODO: This may fail if the namespace already exists - we need to handle that case with a check
			slog.With("error", err).Info("Failed to create namespace in Kubernetes")
<<<<<<< HEAD
			return nil, err
=======
>>>>>>> 25dd16c6
		}
	}

	return &scheduler, nil
}

func (k *Scheduler) SetNatsConnection(nc *nats.Conn) *Scheduler {
	if nc != nil {
		k.nc = nc
	} else {
		slog.Warn("NATS connection is nil, logs will not be published")
	}
	return k
}

func (k *Scheduler) ensureEventSub() {
	k.subOnce.Do(func() {
		if k.nc == nil {
			slog.Error("NATS connection is nil; cannot subscribe buildjob events")
			return
		}
		// Queue subscription to avoid multiple schedulers processing the same event in case of multi-replica deployment
		sub, err := k.nc.QueueSubscribe("buildjob.events.*", "hades-scheduler", k.handleBuildJobEvent)
		if err != nil {
			slog.Error("Failed to subscribe buildjob.events.*", "error", err)
			return
		}
		k.eventSub = sub
		slog.Info("Subscribed to buildjob.events.* (queue=hades-scheduler)")
	})
}

// Create a Kubernetes clientset based on the provided configuration
func initializeClusterAccess(k8sCfg utils.K8sConfig) Scheduler {
	switch k8sCfg.ConfigMode {
	case "kubeconfig":
		return initializeKubeconfigAccess(k8sCfg)
	case "serviceaccount":
		return initializeServiceAccountAccess(k8sCfg)
	case "operator":
		return initializeOperatorAccess(k8sCfg)
	default:
		slog.Error("Invalid Kubernetes config mode specified", "config_mode", k8sCfg.ConfigMode)
		return Scheduler{}
	}
}

<<<<<<< HEAD
		var K8sConfigKub utils.K8sConfigKubeconfig
		utils.LoadConfig(&K8sConfigKub)

		return Scheduler{
			k8sClient: utils.InitializeKubeconfig(K8sConfigKub),
			namespace: k8sCfg.K8sNamespace,
		}
=======
func initializeKubeconfigAccess(k8sCfg K8sConfig) Scheduler {
	slog.Info("Using kubeconfig for Kubernetes access")

	var K8sConfigKub K8sConfigKubeconfig
	utils.LoadConfig(&K8sConfigKub)
>>>>>>> 25dd16c6

	return Scheduler{
		k8sClient: initializeKubeconfig(K8sConfigKub),
		namespace: k8sCfg.K8sNamespace,
		config:    k8sCfg,
	}
}

func initializeServiceAccountAccess(k8sCfg K8sConfig) Scheduler {
	slog.Info("Using service account for Kubernetes access")

<<<<<<< HEAD
		var K8sConfigSvc utils.K8sConfigServiceaccount
		utils.LoadConfig(&K8sConfigSvc)

		return Scheduler{
			k8sClient: utils.InitializeInCluster(),
			namespace: k8sCfg.K8sNamespace,
		}
	case "operator":
		slog.Info("Using operator mode (dynamic client)")
		rc, err := rest.InClusterConfig()
		if err != nil {
			slog.Warn("InClusterConfig failed, fallback to KUBECONFIG", "error", err)
			kubeconfig := clientcmd.NewNonInteractiveDeferredLoadingClientConfig(
				&clientcmd.ClientConfigLoadingRules{ExplicitPath: clientcmd.RecommendedHomeFile},
				&clientcmd.ConfigOverrides{},
			)
			rc, err = kubeconfig.ClientConfig()
			if err != nil {
				slog.Error("Failed to build rest.Config for operator mode", "error", err)
				return Scheduler{}
			}
		}

		kcs, err := kubernetes.NewForConfig(rc)
		if err != nil {
			slog.Error("Failed to create typed clientset", "error", err)
			return Scheduler{}
		}

		dyn, err := dynamic.NewForConfig(rc)
		if err != nil {
			slog.Error("Failed to create dynamic client", "error", err)
			return Scheduler{}
		}

		return Scheduler{
			k8sClient:   kcs,
			dynClient:   dyn,
			namespace:   k8sCfg.K8sNamespace,
			useOperator: true,
		}
=======
	var K8sConfigSvc K8sConfigServiceaccount
	utils.LoadConfig(&K8sConfigSvc)

	return Scheduler{
		k8sClient: initializeInCluster(),
		namespace: k8sCfg.K8sNamespace,
		config:    k8sCfg,
	}
}

func initializeOperatorAccess(k8sCfg K8sConfig) Scheduler {
	slog.Info("Using operator mode (dynamic client)")
	rc, err := rest.InClusterConfig()
	if err != nil {
		slog.Warn("InClusterConfig failed, fallback to KUBECONFIG", "error", err)
		kubeconfig := clientcmd.NewNonInteractiveDeferredLoadingClientConfig(
			&clientcmd.ClientConfigLoadingRules{ExplicitPath: clientcmd.RecommendedHomeFile},
			&clientcmd.ConfigOverrides{},
		)
		rc, err = kubeconfig.ClientConfig()
		if err != nil {
			slog.Error("Failed to build rest.Config for operator mode", "error", err)
			return Scheduler{}
		}
	}
>>>>>>> 25dd16c6

	dyn, err := dynamic.NewForConfig(rc)
	if err != nil {
		slog.Error("Failed to create dynamic client", "error", err)
		return Scheduler{}
	}

	return Scheduler{
		dynClient: dyn,
		namespace: k8sCfg.K8sNamespace,
		config:    k8sCfg,
	}
}

<<<<<<< HEAD
// Event received from Operator
func (k *Scheduler) handleBuildJobEvent(msg *nats.Msg) {
	var event map[string]any
	if err := json.Unmarshal(msg.Data, &event); err != nil {
		log.Printf("Failed to unmarshal BuildJob event: %v", err)
		return
	}

	buildJobName, ok := event["buildJob"].(string)
	if !ok {
		log.Printf("BuildJob event missing or invalid 'buildJob' field: %v", event["buildJob"])
		return
	}
	status, ok := event["status"].(string)
	if !ok {
		log.Printf("BuildJob event missing or invalid 'status' field: %v", event["status"])
		return
	}

	switch status {
	case "pod_running":
		log.Printf("BuildJob %s pod is running", buildJobName)
	case "completed":
		log.Printf("BuildJob %s completed, succeeded %v", buildJobName, event["succeeded"])
	}
}

func (k *Scheduler) ScheduleJob(ctx context.Context, job payload.QueuePayload) error {
	if k.useOperator {
		slog.Debug("Scheduling job via Operator (creating BuildJob CR)")
		k.ensureEventSub()
=======
func (k Scheduler) ScheduleJob(ctx context.Context, job payload.QueuePayload) error {
	if k.config.ConfigMode == "operator" {
		slog.Debug("Scheduling job via Operator (creating BuildJob CR)")
>>>>>>> 25dd16c6
		return k.createBuildJobCR(ctx, job)
	}

	slog.Debug("Scheduling job in Kubernetes (legacy direct mode)")
	k8sJob := K8sJob{
		QueuePayload:     job,
		k8sClient:        k.k8sClient,
		namespace:        k.namespace,
		sharedVolumeName: "shared",
		nc:               k.nc,
	}
	return k8sJob.execute(ctx)
}

<<<<<<< HEAD
func (k *Scheduler) createBuildJobCR(ctx context.Context, job payload.QueuePayload) error {
=======
func (c BuildJobGVRConfig) ToGVR() schema.GroupVersionResource {
	return schema.GroupVersionResource{
		Group:    c.Group,
		Version:  c.Version,
		Resource: c.Resource,
	}
}

func (k Scheduler) createBuildJobCR(ctx context.Context, job payload.QueuePayload) error {
>>>>>>> 25dd16c6
	if k.dynClient == nil {
		return fmt.Errorf("dynamic client is nil: operator mode not initialized")
	}

	var gvrCfg BuildJobGVRConfig
	utils.LoadConfig(&gvrCfg)
	buildJobGVR := gvrCfg.ToGVR()

	// assemble steps
	steps := make([]map[string]interface{}, 0, len(job.Steps))
	for _, s := range job.Steps {
		sm := map[string]interface{}{
			"id":    s.ID,
			"name":  s.Name,
			"image": s.Image,
		}
		if s.Script != "" {
			sm["script"] = s.Script
		}
		if len(s.Metadata) > 0 {
			sm["metadata"] = s.Metadata
		}
		if s.CPULimit > 0 {
			sm["cpuLimit"] = fmt.Sprintf("%d", s.CPULimit)
		}
		if s.MemoryLimit != "" {
			sm["memoryLimit"] = s.MemoryLimit
		}
		steps = append(steps, sm)
	}

	// assemble the BuildJob CR object
	obj := &unstructured.Unstructured{
		Object: map[string]interface{}{
			"apiVersion": "build.hades.tum.de/v1",
			"kind":       "BuildJob",
			"metadata": map[string]interface{}{
				"name":      job.ID.String(),
				"namespace": k.namespace,
				"labels": map[string]interface{}{
					"hades/job-id": job.ID.String(),
					"hades/source": "scheduler",
				},
			},
			"spec": map[string]interface{}{
				"name":     job.Name,
				"metadata": job.Metadata,
				"steps":    steps,
			},
		},
	}

	_, err := k.dynClient.Resource(buildJobGVR).Namespace(k.namespace).Create(ctx, obj, metav1.CreateOptions{})
	if err != nil {
		if apierrors.IsAlreadyExists(err) {
			slog.Info("BuildJob already exists (idempotent)", "name", job.ID.String())
			return nil
		}
		return err
	}

	slog.Info("Created BuildJob CR", "name", job.ID.String(), "namespace", k.namespace)
	return nil
}<|MERGE_RESOLUTION|>--- conflicted
+++ resolved
@@ -2,22 +2,11 @@
 
 import (
 	"context"
-<<<<<<< HEAD
-	"encoding/json"
 	"fmt"
-	"log"
-=======
-	"fmt"
->>>>>>> 25dd16c6
 	"log/slog"
-	"sync"
 
 	"github.com/ls1intum/hades/shared/payload"
 	"github.com/ls1intum/hades/shared/utils"
-<<<<<<< HEAD
-	"github.com/nats-io/nats.go"
-=======
->>>>>>> 25dd16c6
 	apierrors "k8s.io/apimachinery/pkg/api/errors"
 	metav1 "k8s.io/apimachinery/pkg/apis/meta/v1"
 	"k8s.io/apimachinery/pkg/apis/meta/v1/unstructured"
@@ -29,67 +18,43 @@
 )
 
 type Scheduler struct {
-<<<<<<< HEAD
-	// TODO: This may be problematic - We need to clarify how to access the cluster with the service account and find a solution that is compatible with both modes
-	k8sClient   *kubernetes.Clientset
-	dynClient   dynamic.Interface
-	namespace   string
-	useOperator bool
-	nc          *nats.Conn
-	subOnce     sync.Once
-	eventSub    *nats.Subscription
+	k8sClient *kubernetes.Clientset
+	dynClient dynamic.Interface
+	namespace string
+	config    K8sConfig
+}
+
+type K8sConfig struct {
+	// K8sNamespace is the namespace in which the jobs should be scheduled (default: hades-executor)
+	// This may change in the future to allow for multiple namespaces
+	K8sNamespace string `env:"K8S_NAMESPACE,notEmpty" envDefault:"hades-executor"`
+
+	// K8sConfigMode is used to determine how the Kubernetes client should be configured ("kubeconfig", "serviceaccount" or "operator")
+	ConfigMode string `env:"K8S_CONFIG_MODE,notEmpty" envDefault:"kubeconfig"`
+}
+
+// K8sConfigKubeconfig is used as configuration if used with a kubeconfig file
+type K8sConfigKubeconfig struct {
+	K8sConfig
+	kubeconfig string `env:"KUBECONFIG"`
+}
+
+// K8sConfigServiceaccount is used as configuration if used with a service account
+type K8sConfigServiceaccount struct {
+	K8sConfig
 }
 
 type BuildJobGVRConfig struct {
 	Group    string `env:"BUILDJOB_GROUP,notEmpty"    envDefault:"build.hades.tum.de"`
 	Version  string `env:"BUILDJOB_VERSION,notEmpty"  envDefault:"v1"`
 	Resource string `env:"BUILDJOB_RESOURCE,notEmpty" envDefault:"buildjobs"`
-=======
-	k8sClient *kubernetes.Clientset
-	dynClient dynamic.Interface
-	namespace string
-	config    K8sConfig
-}
-
-type K8sConfig struct {
-	// K8sNamespace is the namespace in which the jobs should be scheduled (default: hades-executor)
-	// This may change in the future to allow for multiple namespaces
-	K8sNamespace string `env:"K8S_NAMESPACE,notEmpty" envDefault:"hades-executor"`
-
-	// K8sConfigMode is used to determine how the Kubernetes client should be configured ("kubeconfig", "serviceaccount" or "operator")
-	ConfigMode string `env:"K8S_CONFIG_MODE,notEmpty" envDefault:"kubeconfig"`
-}
-
-// K8sConfigKubeconfig is used as configuration if used with a kubeconfig file
-type K8sConfigKubeconfig struct {
-	K8sConfig
-	kubeconfig string `env:"KUBECONFIG"`
->>>>>>> 25dd16c6
-}
-
-func (c BuildJobGVRConfig) ToGVR() schema.GroupVersionResource {
-	return schema.GroupVersionResource{
-		Group:    c.Group,
-		Version:  c.Version,
-		Resource: c.Resource,
-	}
-}
-
-<<<<<<< HEAD
-func NewK8sScheduler() (*Scheduler, error) {
-=======
-type BuildJobGVRConfig struct {
-	Group    string `env:"BUILDJOB_GROUP,notEmpty"    envDefault:"build.hades.tum.de"`
-	Version  string `env:"BUILDJOB_VERSION,notEmpty"  envDefault:"v1"`
-	Resource string `env:"BUILDJOB_RESOURCE,notEmpty" envDefault:"buildjobs"`
 }
 
 func NewK8sScheduler() Scheduler {
->>>>>>> 25dd16c6
 	slog.Debug("Initializing Kubernetes scheduler")
 
 	// Load the user provided Kubernetes configuration
-	var k8sCfg utils.K8sConfig
+	var k8sCfg K8sConfig
 	utils.LoadConfig(&k8sCfg)
 	slog.Debug("Kubernetes config", "config", k8sCfg)
 
@@ -100,54 +65,20 @@
 	// TODO: Check cluster connection and print cluster nodes to log
 
 	// Add the namespace to the scheduler, ignore if we are using the operator mode
-<<<<<<< HEAD
-	if !scheduler.useOperator && scheduler.k8sClient != nil {
-=======
 	if k8sCfg.ConfigMode != "operator" && scheduler.k8sClient != nil {
->>>>>>> 25dd16c6
 		slog.Info("Creating namespace in Kubernetes")
 		_, err := createNamespace(context.Background(), scheduler.k8sClient, k8sCfg.K8sNamespace)
 		if err != nil {
 			// TODO: This may fail if the namespace already exists - we need to handle that case with a check
 			slog.With("error", err).Info("Failed to create namespace in Kubernetes")
-<<<<<<< HEAD
-			return nil, err
-=======
->>>>>>> 25dd16c6
-		}
-	}
-
-	return &scheduler, nil
-}
-
-func (k *Scheduler) SetNatsConnection(nc *nats.Conn) *Scheduler {
-	if nc != nil {
-		k.nc = nc
-	} else {
-		slog.Warn("NATS connection is nil, logs will not be published")
-	}
-	return k
-}
-
-func (k *Scheduler) ensureEventSub() {
-	k.subOnce.Do(func() {
-		if k.nc == nil {
-			slog.Error("NATS connection is nil; cannot subscribe buildjob events")
-			return
-		}
-		// Queue subscription to avoid multiple schedulers processing the same event in case of multi-replica deployment
-		sub, err := k.nc.QueueSubscribe("buildjob.events.*", "hades-scheduler", k.handleBuildJobEvent)
-		if err != nil {
-			slog.Error("Failed to subscribe buildjob.events.*", "error", err)
-			return
-		}
-		k.eventSub = sub
-		slog.Info("Subscribed to buildjob.events.* (queue=hades-scheduler)")
-	})
+		}
+	}
+
+	return scheduler
 }
 
 // Create a Kubernetes clientset based on the provided configuration
-func initializeClusterAccess(k8sCfg utils.K8sConfig) Scheduler {
+func initializeClusterAccess(k8sCfg K8sConfig) Scheduler {
 	switch k8sCfg.ConfigMode {
 	case "kubeconfig":
 		return initializeKubeconfigAccess(k8sCfg)
@@ -161,21 +92,11 @@
 	}
 }
 
-<<<<<<< HEAD
-		var K8sConfigKub utils.K8sConfigKubeconfig
-		utils.LoadConfig(&K8sConfigKub)
-
-		return Scheduler{
-			k8sClient: utils.InitializeKubeconfig(K8sConfigKub),
-			namespace: k8sCfg.K8sNamespace,
-		}
-=======
 func initializeKubeconfigAccess(k8sCfg K8sConfig) Scheduler {
 	slog.Info("Using kubeconfig for Kubernetes access")
 
 	var K8sConfigKub K8sConfigKubeconfig
 	utils.LoadConfig(&K8sConfigKub)
->>>>>>> 25dd16c6
 
 	return Scheduler{
 		k8sClient: initializeKubeconfig(K8sConfigKub),
@@ -187,49 +108,6 @@
 func initializeServiceAccountAccess(k8sCfg K8sConfig) Scheduler {
 	slog.Info("Using service account for Kubernetes access")
 
-<<<<<<< HEAD
-		var K8sConfigSvc utils.K8sConfigServiceaccount
-		utils.LoadConfig(&K8sConfigSvc)
-
-		return Scheduler{
-			k8sClient: utils.InitializeInCluster(),
-			namespace: k8sCfg.K8sNamespace,
-		}
-	case "operator":
-		slog.Info("Using operator mode (dynamic client)")
-		rc, err := rest.InClusterConfig()
-		if err != nil {
-			slog.Warn("InClusterConfig failed, fallback to KUBECONFIG", "error", err)
-			kubeconfig := clientcmd.NewNonInteractiveDeferredLoadingClientConfig(
-				&clientcmd.ClientConfigLoadingRules{ExplicitPath: clientcmd.RecommendedHomeFile},
-				&clientcmd.ConfigOverrides{},
-			)
-			rc, err = kubeconfig.ClientConfig()
-			if err != nil {
-				slog.Error("Failed to build rest.Config for operator mode", "error", err)
-				return Scheduler{}
-			}
-		}
-
-		kcs, err := kubernetes.NewForConfig(rc)
-		if err != nil {
-			slog.Error("Failed to create typed clientset", "error", err)
-			return Scheduler{}
-		}
-
-		dyn, err := dynamic.NewForConfig(rc)
-		if err != nil {
-			slog.Error("Failed to create dynamic client", "error", err)
-			return Scheduler{}
-		}
-
-		return Scheduler{
-			k8sClient:   kcs,
-			dynClient:   dyn,
-			namespace:   k8sCfg.K8sNamespace,
-			useOperator: true,
-		}
-=======
 	var K8sConfigSvc K8sConfigServiceaccount
 	utils.LoadConfig(&K8sConfigSvc)
 
@@ -255,7 +133,6 @@
 			return Scheduler{}
 		}
 	}
->>>>>>> 25dd16c6
 
 	dyn, err := dynamic.NewForConfig(rc)
 	if err != nil {
@@ -270,43 +147,9 @@
 	}
 }
 
-<<<<<<< HEAD
-// Event received from Operator
-func (k *Scheduler) handleBuildJobEvent(msg *nats.Msg) {
-	var event map[string]any
-	if err := json.Unmarshal(msg.Data, &event); err != nil {
-		log.Printf("Failed to unmarshal BuildJob event: %v", err)
-		return
-	}
-
-	buildJobName, ok := event["buildJob"].(string)
-	if !ok {
-		log.Printf("BuildJob event missing or invalid 'buildJob' field: %v", event["buildJob"])
-		return
-	}
-	status, ok := event["status"].(string)
-	if !ok {
-		log.Printf("BuildJob event missing or invalid 'status' field: %v", event["status"])
-		return
-	}
-
-	switch status {
-	case "pod_running":
-		log.Printf("BuildJob %s pod is running", buildJobName)
-	case "completed":
-		log.Printf("BuildJob %s completed, succeeded %v", buildJobName, event["succeeded"])
-	}
-}
-
-func (k *Scheduler) ScheduleJob(ctx context.Context, job payload.QueuePayload) error {
-	if k.useOperator {
-		slog.Debug("Scheduling job via Operator (creating BuildJob CR)")
-		k.ensureEventSub()
-=======
 func (k Scheduler) ScheduleJob(ctx context.Context, job payload.QueuePayload) error {
 	if k.config.ConfigMode == "operator" {
 		slog.Debug("Scheduling job via Operator (creating BuildJob CR)")
->>>>>>> 25dd16c6
 		return k.createBuildJobCR(ctx, job)
 	}
 
@@ -316,14 +159,10 @@
 		k8sClient:        k.k8sClient,
 		namespace:        k.namespace,
 		sharedVolumeName: "shared",
-		nc:               k.nc,
 	}
 	return k8sJob.execute(ctx)
 }
 
-<<<<<<< HEAD
-func (k *Scheduler) createBuildJobCR(ctx context.Context, job payload.QueuePayload) error {
-=======
 func (c BuildJobGVRConfig) ToGVR() schema.GroupVersionResource {
 	return schema.GroupVersionResource{
 		Group:    c.Group,
@@ -333,7 +172,6 @@
 }
 
 func (k Scheduler) createBuildJobCR(ctx context.Context, job payload.QueuePayload) error {
->>>>>>> 25dd16c6
 	if k.dynClient == nil {
 		return fmt.Errorf("dynamic client is nil: operator mode not initialized")
 	}
