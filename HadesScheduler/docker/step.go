--- conflicted
+++ resolved
@@ -58,12 +58,8 @@
 				Target: "/shared",
 			},
 		},
-<<<<<<< HEAD
-		LogConfig: s.containerLogsOptions,
-=======
 		LogConfig:  s.containerLogsOptions,
 		AutoRemove: s.Options.containerAutoremove, // Remove the container after it is done only if the config is set to true
->>>>>>> 6570c18b
 	}
 
 	// Limit the resource usage of the containers
