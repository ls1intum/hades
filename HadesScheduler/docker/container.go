package docker

import (
<<<<<<< HEAD
	"archive/tar"
	"bytes"
=======
>>>>>>> 729a05f5
	"context"
	"github.com/Mtze/HadesCI/hadesScheduler/config"
	"github.com/docker/docker/api/types"
	"github.com/docker/docker/api/types/container"
	"github.com/docker/docker/api/types/mount"
	"github.com/docker/docker/client"
	"github.com/docker/docker/pkg/stdcopy"
<<<<<<< HEAD
	log "github.com/sirupsen/logrus"
	"io"
=======
>>>>>>> 729a05f5
	"os"
)

var defaultHostConfig = container.HostConfig{
	Mounts: []mount.Mount{
		{
			Type:   mount.TypeVolume,
			Source: config.SharedVolumeName,
			Target: "/shared",
		},
	},
	AutoRemove: true,
}

func writeContainerLogsToFile(ctx context.Context, client *client.Client, containerID string, logFilePath string) error {
	out, err := os.Create(logFilePath)
	if err != nil {
		return err
	}
	defer out.Close()

	logReader, err := client.ContainerLogs(ctx, containerID, types.ContainerLogsOptions{
		ShowStdout: true,
		ShowStderr: true,
		Timestamps: true,
	})
	if err != nil {
		return err
	}
	defer logReader.Close()

	_, err = stdcopy.StdCopy(out, out, logReader)
	return err
<<<<<<< HEAD
}

func copyFileToContainer(ctx context.Context, client *client.Client, containerID, srcPath, dstPath string) error {
	scriptFile, err := os.Open(srcPath)
	if err != nil {
		return err
	}
	defer scriptFile.Close()

	// Create a buffer to hold the tar archive
	var buf bytes.Buffer
	tw := tar.NewWriter(&buf)
	// Read the script content
	scriptContent, err := io.ReadAll(scriptFile)
	if err != nil {
		return err
	}
	defer tw.Close()

	// Add the script content to the tar archive
	tarHeader := &tar.Header{
		Name: "script.sh",
		Size: int64(len(scriptContent)),
		Mode: 0755, // Make sure the script is executable
	}
	if err := tw.WriteHeader(tarHeader); err != nil {
		return err
	}
	if _, err := tw.Write(scriptContent); err != nil {
		return err
	}

	// Now send the tar archive to CopyToContainer
	err = client.CopyToContainer(ctx, containerID, dstPath, &buf, types.CopyToContainerOptions{
		AllowOverwriteDirWithFile: false,
	})
	if err != nil {
		log.WithError(err).Error("Failed to copy script to container")
		return err
	}
	return nil
=======
>>>>>>> 729a05f5
}<|MERGE_RESOLUTION|>--- conflicted
+++ resolved
@@ -1,24 +1,19 @@
 package docker
 
 import (
-<<<<<<< HEAD
 	"archive/tar"
 	"bytes"
-=======
->>>>>>> 729a05f5
 	"context"
+	"io"
+	"os"
+
 	"github.com/Mtze/HadesCI/hadesScheduler/config"
 	"github.com/docker/docker/api/types"
 	"github.com/docker/docker/api/types/container"
 	"github.com/docker/docker/api/types/mount"
 	"github.com/docker/docker/client"
 	"github.com/docker/docker/pkg/stdcopy"
-<<<<<<< HEAD
 	log "github.com/sirupsen/logrus"
-	"io"
-=======
->>>>>>> 729a05f5
-	"os"
 )
 
 var defaultHostConfig = container.HostConfig{
@@ -51,7 +46,6 @@
 
 	_, err = stdcopy.StdCopy(out, out, logReader)
 	return err
-<<<<<<< HEAD
 }
 
 func copyFileToContainer(ctx context.Context, client *client.Client, containerID, srcPath, dstPath string) error {
@@ -93,6 +87,4 @@
 		return err
 	}
 	return nil
-=======
->>>>>>> 729a05f5
 }