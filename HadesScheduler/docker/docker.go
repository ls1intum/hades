--- conflicted
+++ resolved
@@ -93,14 +93,15 @@
 	return d
 }
 
-<<<<<<< HEAD
 func (d *Scheduler) SetNatsConnection(nc *nats.Conn) *Scheduler {
 	if nc != nil {
 		d.nc = nc
 	} else {
 		slog.Warn("NATS connection is nil, logs will not be published to NATS")
 	}
-=======
+  return d
+}
+  
 // Cleanup deletes shared volume after build
 func (d *Scheduler) SetCleanupSharedVolumes(cleanup bool) *Scheduler {
 	if cleanup {
@@ -108,7 +109,6 @@
 	}
 
 	d.DockerProps.cleanupSharedVolumes = cleanup
->>>>>>> 6b8108e5
 	return d
 }
 
