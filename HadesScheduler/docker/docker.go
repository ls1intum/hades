package docker

import (
	"context"
	"fmt"
	"log/slog"
	"strconv"
	"strings"
	"time"

	"github.com/docker/docker/api/types/container"
	"github.com/docker/docker/api/types/mount"
	"github.com/docker/docker/client"
	"github.com/ls1intum/hades/hadesScheduler/fluentd"
	"github.com/ls1intum/hades/shared/payload"
	"github.com/ls1intum/hades/shared/utils"
	"github.com/nats-io/nats.go"
	slogfluentd "github.com/samber/slog-fluentd/v2"
	"golang.org/x/exp/maps"
)

type DockerEnvConfig struct {
	DockerHost           string `env:"DOCKER_HOST" envDefault:"unix:///var/run/docker.sock"`
	ContainerAutoremove  bool   `env:"DOCKER_CONTAINER_AUTOREMOVE" envDefault:"false"`
	DockerScriptExecutor string `env:"DOCKER_SCRIPT_EXECUTOR" envDefault:"/bin/bash -c"`
	CPU_limit            uint   `env:"DOCKER_CPU_LIMIT"`    // Number of CPUs - e.g. '6'
	MEMORY_limit         string `env:"DOCKER_MEMORY_LIMIT"` // RAM usage in g or m  - e.g. '4g'
}

type DockerProps struct {
	scriptExecutor       string
	containerAutoremove  bool
	cpu_limit            uint
	memory_limit         string
	volumeName           string
	containerLogsOptions container.LogConfig
	cleanupSharedVolumes bool
}

type Scheduler struct {
	cli *client.Client
	DockerProps
	fluentd.FluentdOptions
	nc *nats.Conn // NATS connection for publishing logs
}

type DockerJob struct {
	cli    *client.Client
	logger *slog.Logger
	DockerProps
	payload.QueuePayload
}

type DockerStep struct {
	cli    *client.Client
	logger *slog.Logger
	DockerProps
	payload.Step
	nc *nats.Conn
}

type jobIDContextKey string

func NewDockerScheduler() *Scheduler {
	var dockerCfg DockerEnvConfig
	utils.LoadConfig(&dockerCfg)
	slog.Debug("Docker config", "config", dockerCfg)

	var err error
	// Create a new Docker client
	cli, err := client.NewClientWithOpts(client.WithHost(dockerCfg.DockerHost), client.WithAPIVersionNegotiation())
	if err != nil {
		slog.Error("Failed to create Docker client", slog.Any("error", err))
	}
	return &Scheduler{
		cli: cli,
		DockerProps: DockerProps{
			scriptExecutor:      dockerCfg.DockerScriptExecutor,
			containerAutoremove: dockerCfg.ContainerAutoremove,
			cpu_limit:           dockerCfg.CPU_limit,
			memory_limit:        dockerCfg.MEMORY_limit,
		},
	}
}

func (d *Scheduler) SetFluentdLogging(addr string, max_retries uint) *Scheduler {
	if addr != "" {
		d.FluentdOptions = fluentd.FluentdOptions{
			Addr:     addr,
			MaxRetry: max_retries,
		}
	}
	return d
}

<<<<<<< HEAD
func (d *Scheduler) SetNatsConnection(nc *nats.Conn) *Scheduler {
	if nc != nil {
		d.nc = nc
	} else {
		slog.Warn("NATS connection is nil, logs will not be published to NATS")
	}
=======
// Cleanup deletes shared volume after build
func (d *Scheduler) SetCleanupSharedVolumes(cleanup bool) *Scheduler {
	if cleanup {
		slog.Warn("CLEANUP AFTER BUILD ENABLED")
	}

	d.DockerProps.cleanupSharedVolumes = cleanup
>>>>>>> 1aa43c6a
	return d
}

func (d Scheduler) ScheduleJob(ctx context.Context, job payload.QueuePayload) error {
	// Create a custom logger only for this job when fluentd is enabled
	var job_logger *slog.Logger
	var container_logs_options container.LogConfig
	if d.FluentdOptions.Addr != "" {
		fluentd_client, err := fluentd.GetFluentdClient(d.FluentdOptions)
		if err != nil {
			slog.Error("Failed to create fluentd client", slog.Any("error", err))
			return err
		}
		job_logger = slog.New(slogfluentd.Option{
			Level:  slog.LevelDebug,
			Client: fluentd_client,
		}.NewFluentdHandler()).With(slog.String("job_id", job.ID.String()))

		// Configure the handler for the container logs
		container_logs_options = container.LogConfig{
			Type: "fluentd",
			Config: map[string]string{
				"fluentd-address":     d.FluentdOptions.Addr,
				"fluentd-max-retries": strconv.FormatUint(uint64(d.FluentdOptions.MaxRetry), 10),
				"labels":              "job_id",
			},
		}
	} else {
		job_logger = slog.Default().With(slog.String("job_id", job.ID.String()))
		container_logs_options = container.LogConfig{}
		job_logger.Warn("No fluentd address provided, using default logger")
	}
	// Create a unique volume name for this job
	volumeName := fmt.Sprintf("shared-%s", job.ID.String())
	// Create the shared volume
	if err := createSharedVolume(ctx, d.cli, volumeName); err != nil {
		job_logger.Error("Failed to create shared volume", slog.Any("error", err))
		return err
	}

	// If cleanup is enabled, delete the shared volume after build
	if d.DockerProps.cleanupSharedVolumes {
		// give Docker a beat to fully unmount
		time.Sleep(1 * time.Second)
		if err := deleteSharedVolume(ctx, d.cli, volumeName); err != nil {
			job_logger.Error("Failed to delete shared volume after build", slog.Any("error", err), slog.String("volume", volumeName))
		} else {
			job_logger.Info("Shared volume deleted after build", slog.String("volume", volumeName))
		}

		msg, err := d.cli.VolumeInspect(ctx, volumeName)
		if err == nil {
			job_logger.Info(msg.Name+" still exists after deletion attempt", slog.Any("volume", msg))
		} else {
			job_logger.Warn("Volume deleted.")
		}
	}

	// Add created volume to the job's docker config
	jobDockerConfig := d.DockerProps
	jobDockerConfig.volumeName = volumeName
	jobDockerConfig.containerLogsOptions = container_logs_options
	docker_job := DockerJob{
		cli:          d.cli,
		logger:       job_logger,
		DockerProps:  jobDockerConfig,
		QueuePayload: job,
	}
	err := docker_job.execute(ctx, d.nc)
	if err != nil {
		job_logger.Error("Failed to execute job", slog.Any("error", err))
		job_logger.Debug("Failed to execute job", slog.Any("error", err))
		return err
	}

	job_logger.Debug("Job executed successfully", slog.Any("job_id", job.ID))

	// Delete the shared volume after the job is done
	defer func() {
		time.Sleep(1 * time.Second)
		if err := deleteSharedVolume(ctx, d.cli, volumeName); err != nil {
			job_logger.Error("Failed to delete shared volume", slog.Any("error", err))
		}

		job_logger.Info("Volume deleted", slog.Any("volume", volumeName))
	}()

	return nil
}

func (d DockerJob) execute(ctx context.Context, nc *nats.Conn) error {
	for _, step := range d.Steps {
		d.logger.Info("Executing step", slog.Any("step", step))

		// Copy the global envs and add the step specific ones
		var envs = make(map[string]string)
		maps.Copy(envs, d.Metadata)
		maps.Copy(envs, step.Metadata)
		step.Metadata = envs

		docker_step := DockerStep{
			cli:         d.cli,
			logger:      d.logger,
			DockerProps: d.DockerProps,
			Step:        step,
			nc:          nc,
		}

		ctx := context.WithValue(ctx, jobIDContextKey("job_id"), d.ID.String())
		err := docker_step.execute(ctx)
		if err != nil {
			d.logger.Error("Failed to execute step", slog.Any("error", err))
			return err
		}
	}
	return nil
}

func (s DockerStep) execute(ctx context.Context) error {
	// Pull the images
	err := pullImages(ctx, s.cli, s.Image)
	if err != nil {
		s.logger.Error("Failed to pull image", slog.Any("error", err))
		return err
	}

	var envs []string
	for k, v := range s.Metadata {
		envs = append(envs, fmt.Sprintf("%s=%s", k, v))
	}

	job_id := ctx.Value(jobIDContextKey("job_id")).(string)

	// Add the job_id to the container envs
	envs = append(envs, fmt.Sprintf("UUID=%s", job_id))

	container_config := container.Config{
		Image:      s.Image,
		Env:        envs,
		WorkingDir: "/shared", // Set the working directory to the shared volume
		Labels:     map[string]string{"job_id": job_id},
	}

	host_config := container.HostConfig{
		Mounts: []mount.Mount{
			{
				Type:   mount.TypeVolume,
				Source: s.volumeName,
				Target: "/shared",
			},
		},
		LogConfig:  s.containerLogsOptions,
		AutoRemove: s.DockerProps.containerAutoremove, // Remove the container after it is done only if the config is set to true
	}

	// Limit the resource usage of the containers
	cpu_limit := utils.FindLimit(int(s.CPULimit), int(s.DockerProps.cpu_limit))
	if cpu_limit != 0 {
		s.logger.Debug("Setting CPU limit to ", "limit", cpu_limit)
		host_config.Resources.NanoCPUs = int64(float64(cpu_limit) * 1e9)
	}
	ram_limit := utils.FindMemoryLimit(s.MemoryLimit, s.DockerProps.memory_limit)
	if ram_limit != 0 {
		s.logger.Debug("Setting RAM limit to ", "limit", ram_limit)
		host_config.Resources.Memory = int64(ram_limit)
	}

	// Create the bash script if there is one
	if s.Script != "" {
		// Overwrite the default entrypoint
		container_config.Entrypoint = strings.Split(s.scriptExecutor, " ")
		container_config.Entrypoint = append(container_config.Entrypoint, s.Script)
	}

	resp, err := s.cli.ContainerCreate(ctx, &container_config, &host_config, nil, nil, "")
	if err != nil {
		s.logger.Error("Failed to create container", slog.Any("error", err))
		return err
	}

	// Start the container
	err = s.cli.ContainerStart(ctx, resp.ID, container.StartOptions{})
	if err != nil {
		s.logger.Error("Failed to start container", slog.Any("error", err))
		return err
	}

	// Wait for the container to finish
	statusCh, errCh := s.cli.ContainerWait(ctx, resp.ID, container.WaitConditionNotRunning)
	select {
	case err := <-errCh:
		if err != nil {
			s.logger.Error("Error waiting for container", slog.Any("error", err), slog.Any("container_id", resp.ID))
			return err
		}
	case status := <-statusCh:
		if status.StatusCode != 0 {
			s.logger.Error("Container exited with status", slog.Any("status", status.StatusCode), slog.Any("container_id", resp.ID), slog.Any("image", s.Image))
			return fmt.Errorf("container exited with status %d", status.StatusCode)
		}
	}

	s.logger.Debug("Container completed", slog.Any("container_id", resp.ID), slog.Any("image", s.Image))

	// Write the container logs to NATS
	err = processContainerLogs(ctx, s.cli, s.nc, resp.ID, job_id)

	if err != nil {
		s.logger.Error("Failed to write container logs", slog.Any("error", err), slog.Any("container_id", resp.ID))
		return err
	} else {
		s.logger.Debug("Container logs written", slog.Any("container_id", resp.ID), slog.Any("image", s.Image))
	}

	if err := s.removeContainer(ctx, resp.ID); err != nil {
		s.logger.Error("Failed to cleanup container", slog.Any("error", err), slog.Any("container_id", resp.ID))
	}

	return nil
}<|MERGE_RESOLUTION|>--- conflicted
+++ resolved
@@ -34,7 +34,6 @@
 	memory_limit         string
 	volumeName           string
 	containerLogsOptions container.LogConfig
-	cleanupSharedVolumes bool
 }
 
 type Scheduler struct {
@@ -93,22 +92,12 @@
 	return d
 }
 
-<<<<<<< HEAD
 func (d *Scheduler) SetNatsConnection(nc *nats.Conn) *Scheduler {
 	if nc != nil {
 		d.nc = nc
 	} else {
 		slog.Warn("NATS connection is nil, logs will not be published to NATS")
 	}
-=======
-// Cleanup deletes shared volume after build
-func (d *Scheduler) SetCleanupSharedVolumes(cleanup bool) *Scheduler {
-	if cleanup {
-		slog.Warn("CLEANUP AFTER BUILD ENABLED")
-	}
-
-	d.DockerProps.cleanupSharedVolumes = cleanup
->>>>>>> 1aa43c6a
 	return d
 }
 
@@ -148,25 +137,7 @@
 		job_logger.Error("Failed to create shared volume", slog.Any("error", err))
 		return err
 	}
-
-	// If cleanup is enabled, delete the shared volume after build
-	if d.DockerProps.cleanupSharedVolumes {
-		// give Docker a beat to fully unmount
-		time.Sleep(1 * time.Second)
-		if err := deleteSharedVolume(ctx, d.cli, volumeName); err != nil {
-			job_logger.Error("Failed to delete shared volume after build", slog.Any("error", err), slog.String("volume", volumeName))
-		} else {
-			job_logger.Info("Shared volume deleted after build", slog.String("volume", volumeName))
-		}
-
-		msg, err := d.cli.VolumeInspect(ctx, volumeName)
-		if err == nil {
-			job_logger.Info(msg.Name+" still exists after deletion attempt", slog.Any("volume", msg))
-		} else {
-			job_logger.Warn("Volume deleted.")
-		}
-	}
-
+  
 	// Add created volume to the job's docker config
 	jobDockerConfig := d.DockerProps
 	jobDockerConfig.volumeName = volumeName
@@ -180,7 +151,6 @@
 	err := docker_job.execute(ctx, d.nc)
 	if err != nil {
 		job_logger.Error("Failed to execute job", slog.Any("error", err))
-		job_logger.Debug("Failed to execute job", slog.Any("error", err))
 		return err
 	}
 
