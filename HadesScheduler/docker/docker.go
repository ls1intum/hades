--- conflicted
+++ resolved
@@ -24,14 +24,9 @@
 type Scheduler struct{}
 
 type DockerConfig struct {
-<<<<<<< HEAD
-	DockerHost          string `env:"DOCKER_HOST" envDefault:"unix:///var/run/docker.sock"`
-	ContainerAutoremove bool   `env:"CONTAINER_AUTOREMOVE" envDefault:"true"`
-=======
 	DockerHost           string `env:"DOCKER_HOST" envDefault:"unix:///var/run/docker.sock"`
 	ContainerAutoremove  bool   `env:"CONTAINER_AUTOREMOVE" envDefault:"true`
 	DockerScriptExecutor string `env:"DOCKER_SCRIPT_EXECUTOR" envDefault:"/bin/bash -c"`
->>>>>>> 0208edc8
 }
 
 func init() {
