package docker

import (
	"context"
	"fmt"
	"log/slog"
	"time"

	"github.com/docker/docker/api/types/container"
	"github.com/docker/docker/client"
	"github.com/ls1intum/hades/hadesScheduler/log"
	"github.com/ls1intum/hades/shared/buildlogs"
	"github.com/ls1intum/hades/shared/buildstatus"
	"github.com/ls1intum/hades/shared/payload"
)

type Options struct {
	scriptExecutor       string
	containerAutoremove  bool
	cpuLimit             uint
	memoryLimit          string
	volumeName           string
	containerLogsOptions container.LogConfig
}

type Scheduler struct {
	Options
	cli             *client.Client
	logPublisher    buildlogs.LogPublisher
	statusPublisher buildstatus.StatusPublisher
}

func NewScheduler(options ...DockerOption) (*Scheduler, error) {
	scheduler, err := NewDefaultScheduler()
	if err != nil {
		return nil, err
	}

	for _, option := range options {
		if err := option(scheduler); err != nil {
			return nil, err
		}
	}

	return scheduler, nil
}

func NewDefaultScheduler() (*Scheduler, error) {
	// Create a new Docker client
	cli, err := client.NewClientWithOpts(client.WithHost("unix:///var/run/docker.sock"), client.WithAPIVersionNegotiation())
	if err != nil {
		slog.Error("Failed to create Docker client", slog.Any("error", err))
		return nil, err
	}

	defaultOpts := Options{
		scriptExecutor:      "/bin/bash -c",
		containerAutoremove: false,
		cpuLimit:            0,
		memoryLimit:         "",
	}

	scheduler := &Scheduler{
		cli:             cli,
		Options:         defaultOpts,
		logPublisher:    log.NewNoopPublisher(), // Use no-op publisher by default
		statusPublisher: log.NewNoopPublisher(), // Use no-op publisher by default
	}

	return scheduler, nil
}

func (d Scheduler) ScheduleJob(ctx context.Context, job payload.QueuePayload) error {
	var jobLogger *slog.Logger
	var containerLogsOptions container.LogConfig

	jobLogger = slog.Default().With(slog.String("job_id", job.ID.String()))
	containerLogsOptions = container.LogConfig{}

	// Create a unique volume name for this job
	volumeName := fmt.Sprintf("shared-%s", job.ID.String())
	// Create the shared volume
	if err := createSharedVolume(ctx, d.cli, volumeName); err != nil {
		jobLogger.Error("Failed to create shared volume", slog.Any("error", err))
		return err
	}

	// Delete the shared volume after the job is done
	defer func() {
		time.Sleep(500 * time.Millisecond)
		if err := deleteSharedVolume(ctx, d.cli, volumeName); err != nil {
			jobLogger.Error("Failed to delete shared volume", slog.Any("error", err))
		}

		jobLogger.Info("Volume deleted", slog.Any("volume", volumeName))
	}()

	// Add created volume to the job's docker config
	jobDockerConfig := d.Options
	jobDockerConfig.volumeName = volumeName
	jobDockerConfig.containerLogsOptions = containerLogsOptions
	dockerJob := Job{
		cli:          d.cli,
		logger:       jobLogger,
		Options:      jobDockerConfig,
		QueuePayload: job,
		publisher:    d.logPublisher,
	}

	//block to send status first before execution
	if err := d.statusPublisher.PublishJobStatus(ctx, buildstatus.StatusRunning, job.ID.String()); err != nil {
		jobLogger.Warn("failed to publish running status", "error", err)
	}

	err := dockerJob.execute(ctx)
	if err != nil {
		if err := d.statusPublisher.PublishJobStatus(ctx, buildstatus.StatusFailed, job.ID.String()); err != nil {
			jobLogger.Warn("failed to publish failed status", "error", err)
		}
		jobLogger.Error("Failed to execute job", "error", err)
		return err
	}

<<<<<<< HEAD
	if err := d.publisher.PublishJobStatus(ctx, buildlogs.StatusSucceeded, job.ID.String()); err != nil {
=======
	if err := d.statusPublisher.PublishJobStatus(ctx, buildstatus.StatusSuccess, job.ID.String()); err != nil {
>>>>>>> 5b941bd2
		jobLogger.Warn("failed to publish success status", "error", err)
	}
	jobLogger.Debug("Job executed successfully", "job_id", job.ID)

	return nil
}<|MERGE_RESOLUTION|>--- conflicted
+++ resolved
@@ -121,11 +121,7 @@
 		return err
 	}
 
-<<<<<<< HEAD
-	if err := d.publisher.PublishJobStatus(ctx, buildlogs.StatusSucceeded, job.ID.String()); err != nil {
-=======
 	if err := d.statusPublisher.PublishJobStatus(ctx, buildstatus.StatusSuccess, job.ID.String()); err != nil {
->>>>>>> 5b941bd2
 		jobLogger.Warn("failed to publish success status", "error", err)
 	}
 	jobLogger.Debug("Job executed successfully", "job_id", job.ID)
