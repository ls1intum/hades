--- conflicted
+++ resolved
@@ -34,12 +34,7 @@
 type Scheduler struct {
 	cli *client.Client
 	DockerProps
-<<<<<<< HEAD
-	fluentd.FluentdOptions
-	publisher log.NATSPublisher
-=======
 	publisher log.Publisher
->>>>>>> 91c83ae0
 }
 
 func NewDockerScheduler() (*Scheduler, error) {
