--- conflicted
+++ resolved
@@ -28,18 +28,6 @@
 	stderr *bytes.Buffer
 }
 
-<<<<<<< HEAD
-type Log struct {
-	JobID         string     `json:"job_id"`
-	ContainerName string     `json:"container_id"`
-	Logs          []LogEntry `json:"logs"`
-}
-
-// converts raw log streams into structured log entries
-func ParseContainerLogs(stdout, stderr *bytes.Buffer, containerName string) (Log, error) {
-	var buildJobLog Log
-	buildJobLog.ContainerName = containerName
-=======
 // NewStdLogParser creates a new LogParser from stdout and stderr buffers.
 // Both stdout and stderr must be non-nil.
 func NewStdLogParser(stdout, stderr *bytes.Buffer) LogParser {
@@ -55,7 +43,6 @@
 		JobID:       jobID,
 		ContainerID: containerID,
 	}
->>>>>>> 25dd16c6
 
 	// Process stdout and stderr
 	for _, stream := range []struct {
@@ -71,7 +58,7 @@
 	}
 
 	slog.Debug("Parsed container logs",
-		slog.String("container_id", containerName),
+		slog.String("container_id", containerID),
 		slog.Int("entries_count", len(buildJobLog.Logs)))
 
 	return buildJobLog, nil
