--- conflicted
+++ resolved
@@ -21,38 +21,8 @@
 	return &NoopPublisher{}
 }
 
-<<<<<<< HEAD
-// PublishJobStatus publishes a job status change to NATS.
-// The status is published to the subject "hades.jobstatus.{status}".
-func (np *NATSPublisher) PublishJobStatus(ctx context.Context, status logs.JobStatus, jobID string) error {
-	if jobID == "" {
-		return fmt.Errorf("empty job ID")
-	}
-
-	if !status.IsValid() {
-		return fmt.Errorf("invalid job status: %s", status)
-	}
-
-	subject := status.Subject()
-	data := []byte(jobID)
-
-	if ctx == nil {
-		ctx = context.Background()
-	}
-
-	if err := np.nc.Publish(subject, data); err != nil {
-		return fmt.Errorf("publishing job status %s for job %s: %w", status, jobID, err)
-	}
-
-	slog.Debug("Published job status",
-		"job_id", jobID,
-		"status", status,
-		"subject", subject)
-
-=======
 // PublishLog does nothing and always returns nil
 func (np *NoopPublisher) PublishLog(ctx context.Context, buildJobLog logs.Log) error {
->>>>>>> 6570c18b
 	return nil
 }
 
