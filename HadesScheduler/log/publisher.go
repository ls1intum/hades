package log

import (
	"fmt"
	"log/slog"

	logs "github.com/ls1intum/hades/shared/buildlogs"
	"github.com/nats-io/nats.go"
)

type Publisher interface {
	PublishLog(buildJobLog logs.Log) error
	PublishJobStatus(status logs.JobStatus, jobID string) error
}

type NATSPublisher struct {
	nc *nats.Conn
	pd *logs.HadesLogProducer
}

func NewNATSPublisher(nc *nats.Conn) (*NATSPublisher, error) {
	pd, err := logs.NewHadesLogProducer(nc)
	if err != nil {
		return nil, fmt.Errorf("creating log producer: %w", err)
	}

	return &NATSPublisher{
		nc: nc,
		pd: pd,
	}, nil
}

<<<<<<< HEAD
func (np NATSPublisher) PublishLogs(buildJobLog Log) error {
	slog.Info("Publishing logs", slog.String("job_id", buildJobLog.JobID), slog.String("container_id", buildJobLog.ContainerName))

	if np.nc == nil {
		slog.Error("Cannot publish logs: nil NATS connection", slog.String("job_id", buildJobLog.JobID))
		return fmt.Errorf("nil NATS connection")
	}

	subject := fmt.Sprintf(LogSubjectFormat, buildJobLog.JobID)
	data, err := json.Marshal(buildJobLog)

	if err != nil {
		slog.Error("Failed to marshal log", slog.String("job_id", buildJobLog.JobID), slog.Any("error", err))
		return fmt.Errorf("marshalling log: %w", err)
	}
=======
func (np NATSPublisher) PublishJobStatus(status logs.JobStatus, jobID string) error {
	var subject = status.Subject()
	slog.Debug(jobID)
	data := []byte(jobID)
>>>>>>> 25dd16c6

	if err := np.nc.Publish(subject, data); err != nil {
		slog.Error("Failed to publish job status to NATS subject", slog.String("status", status.String()), slog.String("job_id", jobID), slog.Any("error", err))
		return fmt.Errorf("publishing job status to NATS subject: %w", err)
	}
	slog.Info("Log published to NATS", slog.String("job_id", buildJobLog.JobID), slog.String("subject", subject))

	return nil
}

// publish log entries to NATS JetStream
func (np NATSPublisher) PublishLog(buildJobLog logs.Log) error {
	if err := np.pd.PublishLog(buildJobLog); err != nil {
		return fmt.Errorf("publishing job log: %w", err)
	}
	return nil
}<|MERGE_RESOLUTION|>--- conflicted
+++ resolved
@@ -30,34 +30,15 @@
 	}, nil
 }
 
-<<<<<<< HEAD
-func (np NATSPublisher) PublishLogs(buildJobLog Log) error {
-	slog.Info("Publishing logs", slog.String("job_id", buildJobLog.JobID), slog.String("container_id", buildJobLog.ContainerName))
-
-	if np.nc == nil {
-		slog.Error("Cannot publish logs: nil NATS connection", slog.String("job_id", buildJobLog.JobID))
-		return fmt.Errorf("nil NATS connection")
-	}
-
-	subject := fmt.Sprintf(LogSubjectFormat, buildJobLog.JobID)
-	data, err := json.Marshal(buildJobLog)
-
-	if err != nil {
-		slog.Error("Failed to marshal log", slog.String("job_id", buildJobLog.JobID), slog.Any("error", err))
-		return fmt.Errorf("marshalling log: %w", err)
-	}
-=======
 func (np NATSPublisher) PublishJobStatus(status logs.JobStatus, jobID string) error {
 	var subject = status.Subject()
 	slog.Debug(jobID)
 	data := []byte(jobID)
->>>>>>> 25dd16c6
 
 	if err := np.nc.Publish(subject, data); err != nil {
 		slog.Error("Failed to publish job status to NATS subject", slog.String("status", status.String()), slog.String("job_id", jobID), slog.Any("error", err))
 		return fmt.Errorf("publishing job status to NATS subject: %w", err)
 	}
-	slog.Info("Log published to NATS", slog.String("job_id", buildJobLog.JobID), slog.String("subject", subject))
 
 	return nil
 }
