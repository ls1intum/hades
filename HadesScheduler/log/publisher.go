package log

import (
	"context"

	logs "github.com/ls1intum/hades/shared/buildlogs"
<<<<<<< HEAD
	status "github.com/ls1intum/hades/shared/buildstatus"
	"github.com/nats-io/nats.go"
=======
>>>>>>> 6570c18b
)

var _ logs.LogPublisher = (*NATSPublisher)(nil)
var _ status.StatusPublisher = (*NATSPublisher)(nil)

// NoopPublisher is a Publisher implementation that does nothing.
// Use this as a default when no actual publishing is needed.
type NoopPublisher struct{}

// NewNoopPublisher creates a new no-op publisher
func NewNoopPublisher() *NoopPublisher {
	return &NoopPublisher{}
}

<<<<<<< HEAD
// PublishStatus publishes a job status change to NATS.
// The status is published to the subject "hades.status.{status}".
func (np *NATSPublisher) PublishStatus(ctx context.Context, jobStatus status.JobStatus, jobID string) error {
	if jobID == "" {
		return fmt.Errorf("empty job ID")
	}

	if !jobStatus.IsValid() {
		return fmt.Errorf("invalid job status: %s", jobStatus)
	}

	subject := status.StatusSubject(jobStatus)
	data := []byte(jobID)

	if err := np.nc.Publish(subject, data); err != nil {
		return fmt.Errorf("publishing job status %s for job %s: %w", jobStatus, jobID, err)
	}

	slog.Debug("Published job status",
		"job_id", jobID,
		"status", jobStatus,
		"subject", subject)

=======
// PublishLog does nothing and always returns nil
func (np *NoopPublisher) PublishLog(ctx context.Context, buildJobLog logs.Log) error {
>>>>>>> 6570c18b
	return nil
}

// PublishJobStatus does nothing and always returns nil
func (np *NoopPublisher) PublishJobStatus(ctx context.Context, status logs.JobStatus, jobID string) error {
	return nil
}<|MERGE_RESOLUTION|>--- conflicted
+++ resolved
@@ -4,15 +4,8 @@
 	"context"
 
 	logs "github.com/ls1intum/hades/shared/buildlogs"
-<<<<<<< HEAD
 	status "github.com/ls1intum/hades/shared/buildstatus"
-	"github.com/nats-io/nats.go"
-=======
->>>>>>> 6570c18b
 )
-
-var _ logs.LogPublisher = (*NATSPublisher)(nil)
-var _ status.StatusPublisher = (*NATSPublisher)(nil)
 
 // NoopPublisher is a Publisher implementation that does nothing.
 // Use this as a default when no actual publishing is needed.
@@ -23,38 +16,12 @@
 	return &NoopPublisher{}
 }
 
-<<<<<<< HEAD
-// PublishStatus publishes a job status change to NATS.
-// The status is published to the subject "hades.status.{status}".
-func (np *NATSPublisher) PublishStatus(ctx context.Context, jobStatus status.JobStatus, jobID string) error {
-	if jobID == "" {
-		return fmt.Errorf("empty job ID")
-	}
-
-	if !jobStatus.IsValid() {
-		return fmt.Errorf("invalid job status: %s", jobStatus)
-	}
-
-	subject := status.StatusSubject(jobStatus)
-	data := []byte(jobID)
-
-	if err := np.nc.Publish(subject, data); err != nil {
-		return fmt.Errorf("publishing job status %s for job %s: %w", jobStatus, jobID, err)
-	}
-
-	slog.Debug("Published job status",
-		"job_id", jobID,
-		"status", jobStatus,
-		"subject", subject)
-
-=======
 // PublishLog does nothing and always returns nil
-func (np *NoopPublisher) PublishLog(ctx context.Context, buildJobLog logs.Log) error {
->>>>>>> 6570c18b
+func (np *NoopPublisher) PublishJobLog(ctx context.Context, buildJobLog logs.Log) error {
 	return nil
 }
 
 // PublishJobStatus does nothing and always returns nil
-func (np *NoopPublisher) PublishJobStatus(ctx context.Context, status logs.JobStatus, jobID string) error {
+func (np *NoopPublisher) PublishJobStatus(ctx context.Context, status status.JobStatus, jobID string) error {
 	return nil
 }