module github.com/ls1intum/hades/hadesScheduler

go 1.22


replace github.com/ls1intum/hades/shared => ../shared

require (
	github.com/docker/docker v26.1.3+incompatible
	github.com/fluent/fluent-logger-golang v1.9.0
	github.com/hibiken/asynq v0.24.1
	github.com/ls1intum/hades/shared v0.0.0-00010101000000-000000000000
	github.com/samber/slog-fluentd/v2 v2.3.0
	golang.org/x/exp v0.0.0-20230522175609-2e198f4a06a1
)

require (
	dario.cat/mergo v1.0.0 // indirect
	github.com/Azure/go-ansiterm v0.0.0-20210617225240-d185dfc1b5a1 // indirect
	github.com/Microsoft/hcsshim v0.11.4 // indirect
	github.com/cenkalti/backoff/v4 v4.2.1 // indirect
	github.com/containerd/containerd v1.7.15 // indirect
	github.com/cpuguy83/dockercfg v0.3.1 // indirect
	github.com/go-ole/go-ole v1.2.6 // indirect
	github.com/klauspost/compress v1.16.0 // indirect
	github.com/lufia/plan9stats v0.0.0-20211012122336-39d0f177ccd0 // indirect
	github.com/magiconair/properties v1.8.7 // indirect
	github.com/moby/patternmatcher v0.6.0 // indirect
	github.com/moby/sys/sequential v0.5.0 // indirect
	github.com/moby/sys/user v0.1.0 // indirect
	github.com/power-devops/perfstat v0.0.0-20210106213030-5aafc221ea8c // indirect
	github.com/shirou/gopsutil/v3 v3.23.12 // indirect
	github.com/shoenig/go-m1cpu v0.1.6 // indirect
	github.com/testcontainers/testcontainers-go v0.31.0 // indirect
	github.com/tklauser/go-sysconf v0.3.12 // indirect
	github.com/tklauser/numcpus v0.6.1 // indirect
	github.com/yusufpapurcu/wmi v1.2.3 // indirect
	golang.org/x/crypto v0.22.0 // indirect
	google.golang.org/genproto/googleapis/rpc v0.0.0-20231002182017-d307bd883b97 // indirect
	google.golang.org/grpc v1.60.1 // indirect
)

require (
	github.com/Microsoft/go-winio v0.6.1 // indirect
	github.com/caarlos0/env/v11 v11.0.1 // indirect
	github.com/cespare/xxhash/v2 v2.2.0 // indirect
	github.com/containerd/log v0.1.0 // indirect
	github.com/davecgh/go-spew v1.1.1 // indirect
	github.com/dgryski/go-rendezvous v0.0.0-20200823014737-9f7001d12a5f // indirect
	github.com/distribution/reference v0.5.0 // indirect
	github.com/docker/go-connections v0.5.0 // indirect
	github.com/docker/go-units v0.5.0 // indirect
	github.com/emicklei/go-restful/v3 v3.11.0 // indirect
	github.com/felixge/httpsnoop v1.0.4 // indirect
	github.com/go-logr/logr v1.4.1 // indirect
	github.com/go-logr/stdr v1.2.2 // indirect
	github.com/go-openapi/jsonpointer v0.19.6 // indirect
	github.com/go-openapi/jsonreference v0.20.2 // indirect
	github.com/go-openapi/swag v0.22.3 // indirect
	github.com/gogo/protobuf v1.3.2 // indirect
	github.com/golang/protobuf v1.5.4 // indirect
	github.com/google/gnostic-models v0.6.8 // indirect
	github.com/google/gofuzz v1.2.0 // indirect
	github.com/google/uuid v1.6.0 // indirect
	github.com/joho/godotenv v1.5.1 // indirect
	github.com/josharian/intern v1.0.0 // indirect
	github.com/json-iterator/go v1.1.12 // indirect
	github.com/mailru/easyjson v0.7.7 // indirect
	github.com/moby/docker-image-spec v1.3.1 // indirect
	github.com/moby/term v0.5.0 // indirect
	github.com/modern-go/concurrent v0.0.0-20180306012644-bacd9c7ef1dd // indirect
	github.com/modern-go/reflect2 v1.0.2 // indirect
	github.com/morikuni/aec v1.0.0 // indirect
	github.com/munnerz/goautoneg v0.0.0-20191010083416-a7dc8b61c822 // indirect
	github.com/opencontainers/go-digest v1.0.0 // indirect
	github.com/opencontainers/image-spec v1.1.0 // indirect
	github.com/philhofer/fwd v1.1.2 // indirect
	github.com/pkg/errors v0.9.1 // indirect
	github.com/redis/go-redis/v9 v9.4.0 // indirect
	github.com/robfig/cron/v3 v3.0.1 // indirect
	github.com/samber/lo v1.38.1 // indirect
	github.com/samber/slog-common v0.16.0 // indirect
	github.com/spf13/cast v1.6.0 // indirect
<<<<<<< HEAD
	github.com/testcontainers/testcontainers-go/modules/k3s v0.31.0
=======
	github.com/tinylib/msgp v1.1.8 // indirect
>>>>>>> 626fa752
	go.opentelemetry.io/contrib/instrumentation/net/http/otelhttp v0.49.0 // indirect
	go.opentelemetry.io/otel v1.24.0 // indirect
	go.opentelemetry.io/otel/exporters/otlp/otlptrace/otlptracehttp v1.22.0 // indirect
	go.opentelemetry.io/otel/metric v1.24.0 // indirect
	go.opentelemetry.io/otel/sdk v1.22.0 // indirect
	go.opentelemetry.io/otel/trace v1.24.0 // indirect
	golang.org/x/mod v0.16.0 // indirect
	golang.org/x/net v0.23.0 // indirect
	golang.org/x/oauth2 v0.13.0 // indirect
	golang.org/x/sync v0.6.0 // indirect
	golang.org/x/sys v0.19.0 // indirect
	golang.org/x/term v0.19.0 // indirect
	golang.org/x/text v0.14.0 // indirect
	golang.org/x/time v0.5.0 // indirect
	golang.org/x/tools v0.18.0 // indirect
	google.golang.org/appengine v1.6.8 // indirect
	google.golang.org/protobuf v1.33.0 // indirect
	gopkg.in/inf.v0 v0.9.1 // indirect
	gopkg.in/yaml.v2 v2.4.0 // indirect
	gopkg.in/yaml.v3 v3.0.1 // indirect
	gotest.tools/v3 v3.5.1 // indirect
	k8s.io/api v0.30.1 // indirect
	k8s.io/apimachinery v0.30.1 // indirect
	k8s.io/client-go v0.30.1 // indirect
	k8s.io/klog/v2 v2.120.1 // indirect
	k8s.io/kube-openapi v0.0.0-20240228011516-70dd3763d340 // indirect
	k8s.io/utils v0.0.0-20230726121419-3b25d923346b // indirect
	sigs.k8s.io/json v0.0.0-20221116044647-bc3834ca7abd // indirect
	sigs.k8s.io/structured-merge-diff/v4 v4.4.1 // indirect
	sigs.k8s.io/yaml v1.3.0 // indirect
)<|MERGE_RESOLUTION|>--- conflicted
+++ resolved
@@ -1,7 +1,8 @@
 module github.com/ls1intum/hades/hadesScheduler
 
-go 1.22
+go 1.22.0
 
+toolchain go1.22.3
 
 replace github.com/ls1intum/hades/shared => ../shared
 
@@ -11,6 +12,8 @@
 	github.com/hibiken/asynq v0.24.1
 	github.com/ls1intum/hades/shared v0.0.0-00010101000000-000000000000
 	github.com/samber/slog-fluentd/v2 v2.3.0
+	github.com/sirupsen/logrus v1.9.3
+	github.com/stretchr/testify v1.9.0
 	golang.org/x/exp v0.0.0-20230522175609-2e198f4a06a1
 )
 
@@ -31,13 +34,19 @@
 	github.com/power-devops/perfstat v0.0.0-20210106213030-5aafc221ea8c // indirect
 	github.com/shirou/gopsutil/v3 v3.23.12 // indirect
 	github.com/shoenig/go-m1cpu v0.1.6 // indirect
-	github.com/testcontainers/testcontainers-go v0.31.0 // indirect
+	github.com/testcontainers/testcontainers-go v0.31.0
 	github.com/tklauser/go-sysconf v0.3.12 // indirect
 	github.com/tklauser/numcpus v0.6.1 // indirect
 	github.com/yusufpapurcu/wmi v1.2.3 // indirect
 	golang.org/x/crypto v0.22.0 // indirect
 	google.golang.org/genproto/googleapis/rpc v0.0.0-20231002182017-d307bd883b97 // indirect
 	google.golang.org/grpc v1.60.1 // indirect
+)
+
+require (
+	github.com/imdario/mergo v0.3.13 // indirect
+	github.com/pmezard/go-difflib v1.0.0 // indirect
+	github.com/spf13/pflag v1.0.5 // indirect
 )
 
 require (
@@ -61,7 +70,7 @@
 	github.com/golang/protobuf v1.5.4 // indirect
 	github.com/google/gnostic-models v0.6.8 // indirect
 	github.com/google/gofuzz v1.2.0 // indirect
-	github.com/google/uuid v1.6.0 // indirect
+	github.com/google/uuid v1.6.0
 	github.com/joho/godotenv v1.5.1 // indirect
 	github.com/josharian/intern v1.0.0 // indirect
 	github.com/json-iterator/go v1.1.12 // indirect
@@ -81,11 +90,8 @@
 	github.com/samber/lo v1.38.1 // indirect
 	github.com/samber/slog-common v0.16.0 // indirect
 	github.com/spf13/cast v1.6.0 // indirect
-<<<<<<< HEAD
 	github.com/testcontainers/testcontainers-go/modules/k3s v0.31.0
-=======
 	github.com/tinylib/msgp v1.1.8 // indirect
->>>>>>> 626fa752
 	go.opentelemetry.io/contrib/instrumentation/net/http/otelhttp v0.49.0 // indirect
 	go.opentelemetry.io/otel v1.24.0 // indirect
 	go.opentelemetry.io/otel/exporters/otlp/otlptrace/otlptracehttp v1.22.0 // indirect
@@ -95,7 +101,6 @@
 	golang.org/x/mod v0.16.0 // indirect
 	golang.org/x/net v0.23.0 // indirect
 	golang.org/x/oauth2 v0.13.0 // indirect
-	golang.org/x/sync v0.6.0 // indirect
 	golang.org/x/sys v0.19.0 // indirect
 	golang.org/x/term v0.19.0 // indirect
 	golang.org/x/text v0.14.0 // indirect
@@ -107,9 +112,9 @@
 	gopkg.in/yaml.v2 v2.4.0 // indirect
 	gopkg.in/yaml.v3 v3.0.1 // indirect
 	gotest.tools/v3 v3.5.1 // indirect
-	k8s.io/api v0.30.1 // indirect
-	k8s.io/apimachinery v0.30.1 // indirect
-	k8s.io/client-go v0.30.1 // indirect
+	k8s.io/api v0.30.1
+	k8s.io/apimachinery v0.30.1
+	k8s.io/client-go v0.30.1
 	k8s.io/klog/v2 v2.120.1 // indirect
 	k8s.io/kube-openapi v0.0.0-20240228011516-70dd3763d340 // indirect
 	k8s.io/utils v0.0.0-20230726121419-3b25d923346b // indirect
