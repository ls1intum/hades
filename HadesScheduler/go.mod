module github.com/ls1intum/hades/hadesScheduler

go 1.24.0

toolchain go1.24.4

replace github.com/ls1intum/hades/shared => ../shared

require (
	github.com/docker/docker v28.5.2+incompatible
	github.com/ls1intum/hades/shared v0.0.0-20250610091423-ecd369d566e9
	github.com/nats-io/nats.go v1.47.0
	github.com/stretchr/testify v1.11.1
	github.com/testcontainers/testcontainers-go v0.40.0
)

require (
	dario.cat/mergo v1.0.2 // indirect
	github.com/Azure/go-ansiterm v0.0.0-20210617225240-d185dfc1b5a1 // indirect
	github.com/cenkalti/backoff/v4 v4.3.0 // indirect
	github.com/cpuguy83/dockercfg v0.3.2 // indirect
	github.com/go-ole/go-ole v1.2.6 // indirect
	github.com/klauspost/compress v1.18.0 // indirect
	github.com/lufia/plan9stats v0.0.0-20211012122336-39d0f177ccd0 // indirect
	github.com/magiconair/properties v1.8.10 // indirect
	github.com/moby/patternmatcher v0.6.0 // indirect
	github.com/moby/sys/sequential v0.6.0 // indirect
	github.com/moby/sys/user v0.4.0 // indirect
	github.com/power-devops/perfstat v0.0.0-20210106213030-5aafc221ea8c // indirect
	github.com/tklauser/go-sysconf v0.3.12 // indirect
	github.com/tklauser/numcpus v0.6.1 // indirect
	github.com/yusufpapurcu/wmi v1.2.4 // indirect
<<<<<<< HEAD
	golang.org/x/crypto v0.40.0 // indirect
=======
	golang.org/x/crypto v0.43.0 // indirect
>>>>>>> 2eb261c4
)

require (
	github.com/containerd/errdefs v1.0.0 // indirect
	github.com/containerd/errdefs/pkg v0.3.0 // indirect
	github.com/containerd/platforms v0.2.1 // indirect
	github.com/ebitengine/purego v0.8.4 // indirect
	github.com/fxamacker/cbor/v2 v2.9.0 // indirect
	github.com/moby/go-archive v0.1.0 // indirect
	github.com/moby/sys/userns v0.1.0 // indirect
	github.com/nats-io/nkeys v0.4.11 // indirect
	github.com/nats-io/nuid v1.0.1 // indirect
	github.com/onsi/ginkgo/v2 v2.22.0 // indirect
	github.com/onsi/gomega v1.36.1 // indirect
	github.com/pmezard/go-difflib v1.0.1-0.20181226105442-5d4384ee4fb2 // indirect
	github.com/shirou/gopsutil/v4 v4.25.6 // indirect
	github.com/sirupsen/logrus v1.9.3 // indirect
	github.com/spf13/pflag v1.0.6 // indirect
	github.com/x448/float16 v0.8.4 // indirect
	go.opentelemetry.io/auto/sdk v1.1.0 // indirect
	go.opentelemetry.io/otel/exporters/otlp/otlptrace v1.33.0 // indirect
	go.opentelemetry.io/proto/otlp v1.4.0 // indirect
	go.yaml.in/yaml/v2 v2.4.2 // indirect
	go.yaml.in/yaml/v3 v3.0.4 // indirect
<<<<<<< HEAD
	golang.org/x/net v0.42.0 // indirect
	golang.org/x/oauth2 v0.30.0 // indirect
	golang.org/x/term v0.33.0 // indirect
	google.golang.org/genproto/googleapis/api v0.0.0-20241209162323-e6fa225c2576 // indirect
	google.golang.org/genproto/googleapis/rpc v0.0.0-20241209162323-e6fa225c2576 // indirect
	google.golang.org/grpc v1.68.1 // indirect
=======
	golang.org/x/net v0.45.0 // indirect
	golang.org/x/oauth2 v0.30.0 // indirect
	golang.org/x/term v0.36.0 // indirect
>>>>>>> 2eb261c4
	gopkg.in/evanphx/json-patch.v4 v4.12.0 // indirect
	gopkg.in/inf.v0 v0.9.1 // indirect
	gopkg.in/yaml.v3 v3.0.1 // indirect
	sigs.k8s.io/randfill v1.0.0 // indirect
	sigs.k8s.io/structured-merge-diff/v6 v6.3.0 // indirect
)

require (
	github.com/Microsoft/go-winio v0.6.2 // indirect
	github.com/caarlos0/env/v11 v11.3.1 // indirect
	github.com/containerd/log v0.1.0 // indirect
	github.com/davecgh/go-spew v1.1.2-0.20180830191138-d8f796af33cc // indirect
	github.com/distribution/reference v0.6.0 // indirect
	github.com/docker/go-connections v0.6.0 // indirect
	github.com/docker/go-units v0.5.0 // indirect
	github.com/emicklei/go-restful/v3 v3.12.2 // indirect
	github.com/felixge/httpsnoop v1.0.4 // indirect
	github.com/go-logr/logr v1.4.3 // indirect
	github.com/go-logr/stdr v1.2.2 // indirect
	github.com/go-openapi/jsonpointer v0.21.1 // indirect
	github.com/go-openapi/jsonreference v0.21.0 // indirect
	github.com/go-openapi/swag v0.23.1 // indirect
	github.com/gogo/protobuf v1.3.2 // indirect
	github.com/google/gnostic-models v0.7.0 // indirect
	github.com/google/uuid v1.6.0
	github.com/joho/godotenv v1.5.1 // indirect
	github.com/josharian/intern v1.0.0 // indirect
	github.com/json-iterator/go v1.1.12 // indirect
	github.com/mailru/easyjson v0.9.0 // indirect
	github.com/moby/docker-image-spec v1.3.1 // indirect
	github.com/moby/term v0.5.0 // indirect
	github.com/modern-go/concurrent v0.0.0-20180306012644-bacd9c7ef1dd // indirect
	github.com/modern-go/reflect2 v1.0.3-0.20250322232337-35a7c28c31ee // indirect
	github.com/morikuni/aec v1.0.0 // indirect
	github.com/munnerz/goautoneg v0.0.0-20191010083416-a7dc8b61c822 // indirect
	github.com/opencontainers/go-digest v1.0.0 // indirect
	github.com/opencontainers/image-spec v1.1.1 // indirect
	github.com/pkg/errors v0.9.1 // indirect
	github.com/testcontainers/testcontainers-go/modules/k3s v0.40.0
	go.opentelemetry.io/contrib/instrumentation/net/http/otelhttp v0.61.0 // indirect
	go.opentelemetry.io/otel v1.36.0 // indirect
	go.opentelemetry.io/otel/exporters/otlp/otlptrace/otlptracehttp v1.22.0 // indirect
	go.opentelemetry.io/otel/metric v1.36.0 // indirect
	go.opentelemetry.io/otel/trace v1.36.0 // indirect
<<<<<<< HEAD
	golang.org/x/sys v0.36.0 // indirect
	golang.org/x/text v0.27.0 // indirect
	golang.org/x/time v0.12.0 // indirect
	google.golang.org/protobuf v1.36.9 // indirect
	k8s.io/api v0.34.1
	k8s.io/apimachinery v0.34.1
	k8s.io/client-go v0.34.1
=======
	golang.org/x/sys v0.37.0 // indirect
	golang.org/x/text v0.30.0 // indirect
	golang.org/x/time v0.12.0 // indirect
	google.golang.org/protobuf v1.36.6 // indirect
	k8s.io/api v0.34.2
	k8s.io/apimachinery v0.34.2
	k8s.io/client-go v0.34.2
>>>>>>> 2eb261c4
	k8s.io/klog/v2 v2.130.1 // indirect
	k8s.io/kube-openapi v0.0.0-20250710124328-f3f2b991d03b // indirect
	k8s.io/utils v0.0.0-20250604170112-4c0f3b243397 // indirect
	sigs.k8s.io/json v0.0.0-20241014173422-cfa47c3a1cc8 // indirect
	sigs.k8s.io/yaml v1.6.0 // indirect
)<|MERGE_RESOLUTION|>--- conflicted
+++ resolved
@@ -30,11 +30,7 @@
 	github.com/tklauser/go-sysconf v0.3.12 // indirect
 	github.com/tklauser/numcpus v0.6.1 // indirect
 	github.com/yusufpapurcu/wmi v1.2.4 // indirect
-<<<<<<< HEAD
-	golang.org/x/crypto v0.40.0 // indirect
-=======
 	golang.org/x/crypto v0.43.0 // indirect
->>>>>>> 2eb261c4
 )
 
 require (
@@ -59,18 +55,9 @@
 	go.opentelemetry.io/proto/otlp v1.4.0 // indirect
 	go.yaml.in/yaml/v2 v2.4.2 // indirect
 	go.yaml.in/yaml/v3 v3.0.4 // indirect
-<<<<<<< HEAD
-	golang.org/x/net v0.42.0 // indirect
-	golang.org/x/oauth2 v0.30.0 // indirect
-	golang.org/x/term v0.33.0 // indirect
-	google.golang.org/genproto/googleapis/api v0.0.0-20241209162323-e6fa225c2576 // indirect
-	google.golang.org/genproto/googleapis/rpc v0.0.0-20241209162323-e6fa225c2576 // indirect
-	google.golang.org/grpc v1.68.1 // indirect
-=======
 	golang.org/x/net v0.45.0 // indirect
 	golang.org/x/oauth2 v0.30.0 // indirect
 	golang.org/x/term v0.36.0 // indirect
->>>>>>> 2eb261c4
 	gopkg.in/evanphx/json-patch.v4 v4.12.0 // indirect
 	gopkg.in/inf.v0 v0.9.1 // indirect
 	gopkg.in/yaml.v3 v3.0.1 // indirect
@@ -115,15 +102,6 @@
 	go.opentelemetry.io/otel/exporters/otlp/otlptrace/otlptracehttp v1.22.0 // indirect
 	go.opentelemetry.io/otel/metric v1.36.0 // indirect
 	go.opentelemetry.io/otel/trace v1.36.0 // indirect
-<<<<<<< HEAD
-	golang.org/x/sys v0.36.0 // indirect
-	golang.org/x/text v0.27.0 // indirect
-	golang.org/x/time v0.12.0 // indirect
-	google.golang.org/protobuf v1.36.9 // indirect
-	k8s.io/api v0.34.1
-	k8s.io/apimachinery v0.34.1
-	k8s.io/client-go v0.34.1
-=======
 	golang.org/x/sys v0.37.0 // indirect
 	golang.org/x/text v0.30.0 // indirect
 	golang.org/x/time v0.12.0 // indirect
@@ -131,7 +109,6 @@
 	k8s.io/api v0.34.2
 	k8s.io/apimachinery v0.34.2
 	k8s.io/client-go v0.34.2
->>>>>>> 2eb261c4
 	k8s.io/klog/v2 v2.130.1 // indirect
 	k8s.io/kube-openapi v0.0.0-20250710124328-f3f2b991d03b // indirect
 	k8s.io/utils v0.0.0-20250604170112-4c0f3b243397 // indirect
