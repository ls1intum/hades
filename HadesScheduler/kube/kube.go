package kube

import (
	"context"
	"os"
	"path/filepath"
	"time"

	log "github.com/sirupsen/logrus"

	"github.com/Mtze/HadesCI/shared/payload"
	"github.com/Mtze/HadesCI/shared/utils"
	batchv1 "k8s.io/api/batch/v1"
	corev1 "k8s.io/api/core/v1"
	metav1 "k8s.io/apimachinery/pkg/apis/meta/v1"
	v1 "k8s.io/apimachinery/pkg/apis/meta/v1"
	"k8s.io/client-go/kubernetes"
	"k8s.io/client-go/rest"
	"k8s.io/client-go/tools/clientcmd"
)

const (
	waitForNamespace    = 5 * time.Second
	cloneContainerImage = "alpine/git:latest"
	sharedVolumeName    = "shared"
)

type JobScheduler interface {
	ScheduleJob(job payload.BuildJob) error
}

type Scheduler struct{}

var clientset *kubernetes.Clientset
var namespace *corev1.Namespace
var k8sCfg K8sConfig

func Init() {
	log.Debug("Kube Init called")
	utils.LoadConfig(&k8sCfg)

	var err error

	hadesCInamespace := k8sCfg.HadesCInamespace

	clientset = initializeKubeconfig()

	// Ensure that the namespace exists

	log.Debugf("Ensure that %s namespace exists", hadesCInamespace)
	namespace, err = getNamespace(clientset, hadesCInamespace)
	if err != nil {
		log.Infof("Namespace '%s' does not exist - Trying creating a new one", hadesCInamespace)

		namespace, err = createNamespace(clientset, hadesCInamespace)
		if err != nil {
			log.WithError(err).Panic("error getting existing namespace - no more options to try - exiting")
		}
		log.Infof("Namespace '%s' created", namespace.Name)
	}
	log.Debugf("Using namespace '%s'", namespace.Name)

}

func (k Scheduler) ScheduleJob(buildJob payload.BuildJob) error {

	log.Infof("Scheduling job %s", buildJob.BuildConfig.ExecutionContainer)

	_, err := createExecutionScriptConfigMap(clientset, namespace.Name, buildJob)
	if err != nil {
		log.WithError(err).Error("error creating configmap")
		return err
	}

	job, err := createJob(clientset, namespace.Name, buildJob)

	if err != nil {
		log.WithError(err).Error("error creating job")
		return err
	}

	_ = job

	log.Infof("Job %v scheduled to the Cluster", buildJob)

	return nil
}

// This function inizializes the kubeconfig clientset using the kubeconfig file in the useres home directory
func initializeKubeconfig() *kubernetes.Clientset {

	var kubeConfig *rest.Config

	// Check if kubeconfig is explicitly set
	if k8sCfg.Kubeconfig != "" {
		log.Infof("Using kubeconfig: %s", k8sCfg.Kubeconfig)
		var err error
		kubeConfig, err = clientcmd.BuildConfigFromFlags("", k8sCfg.Kubeconfig)
		if err != nil {
			log.WithError(err).Panic("error getting Kubernetes clientset")
		}
	} else {
		log.Info("Kubeconfig not set - using default location")
		// Load kubeconfig from default location
		userHomeDir, err := os.UserHomeDir()
		if err != nil {
			log.WithError(err).Panic("error getting user home dir")
		}
		kubeConfigPath := filepath.Join(userHomeDir, ".kube", "config")
		log.Infof("Using kubeconfig: %s", kubeConfigPath)

		// Create kubeconfig object
		kubeConfig, err = clientcmd.BuildConfigFromFlags("", kubeConfigPath)
		if err != nil {
			log.WithError(err).Panic("error getting Kubernetes clientset")
		}
	}

	clientset, err := kubernetes.NewForConfig(kubeConfig)
	if err != nil {
		log.WithError(err).Panic("error getting Kubernetes clientset")
	}

	return clientset

}

func getPods(clientset *kubernetes.Clientset, namespace string) *corev1.PodList {

	pods, err := clientset.CoreV1().Pods("kube-system").List(context.Background(), v1.ListOptions{})

	if err != nil {
		log.WithError(err).Error("error getting pods")
	}
	for _, pod := range pods.Items {
		log.Infof("Pod name: %s", pod.Name)

	}

	return pods
}

func createNamespace(clientset *kubernetes.Clientset, namespace string) (*corev1.Namespace, error) {
	log.Infof("Creating namespace %s", namespace)

	ns, err := clientset.CoreV1().Namespaces().Create(
		context.Background(),
		&corev1.Namespace{
			ObjectMeta: v1.ObjectMeta{
				Name: namespace,
			},
		}, v1.CreateOptions{})

	if err != nil {
		log.WithError(err).Error("error creating namespace")
		return nil, err
	}

	// sleep for 5 seconds to give the namespace time to be created
	time.Sleep(waitForNamespace)

	return ns, nil
}

func getNamespaces(clientset *kubernetes.Clientset) *corev1.NamespaceList {
	log.Debugf("Getting namespaces")

	namespaces, err := clientset.CoreV1().Namespaces().List(context.Background(), v1.ListOptions{})

	if err != nil {
		log.WithError(err).Error("error getting namespaces")
	}

	for _, namespace := range namespaces.Items {
		log.Debugf("Namespace name: %s", namespace.Name)
	}
	return namespaces
}

func getNamespace(clientset *kubernetes.Clientset, namespace string) (*corev1.Namespace, error) {
	log.Debugf("Getting namespace %s", namespace)

	ns, err := clientset.CoreV1().Namespaces().Get(context.Background(), namespace, v1.GetOptions{})

	if err != nil {
		log.WithError(err).Error("error getting namespace")
		return nil, err
	}

	return ns, nil
}

func deleteNamespace(clientset *kubernetes.Clientset, namespace string) {
	log.Infof("Deleting namespace %s", namespace)

	err := clientset.CoreV1().Namespaces().Delete(context.Background(), namespace, v1.DeleteOptions{})

	if err != nil {
		log.WithError(err).Error("error deleting namespace")
	}
}

func createJob(clientset *kubernetes.Clientset, namespace string, buildJob payload.BuildJob) (*batchv1.Job, error) {
	log.Infof("Creating job %v in namespace %s", buildJob, namespace)

<<<<<<< HEAD
=======
	//TODO: Use function to generate build command
>>>>>>> 756ffe1d
	sharedVolumeName := "shared-volume-" + buildJob.Name

	jobs := clientset.BatchV1().Jobs(namespace)
	var backOffLimit int32 = 0

<<<<<<< HEAD
=======
	//TODO: Use function to generate clone command
>>>>>>> 756ffe1d
	cloneCommand := utils.BuildCloneCommands(buildJob.Credentials, buildJob.BuildConfig.Repositories...)
	log.Debugf("Clone command: %s", cloneCommand)

	jobSpec := &batchv1.Job{
		ObjectMeta: metav1.ObjectMeta{
			Name:      buildJob.Name,
			Namespace: namespace,
		},
		Spec: batchv1.JobSpec{
			Template: corev1.PodTemplateSpec{
				Spec: corev1.PodSpec{
					InitContainers: []corev1.Container{
						{
							Name:    "clone",
							Image:   cloneContainerImage,
							Command: []string{"/bin/sh", "-c"},
							Args:    []string{cloneCommand},
							VolumeMounts: []corev1.VolumeMount{
								{
									Name:      sharedVolumeName,
									MountPath: "/shared",
								},
							},
						},
					},
					Containers: []corev1.Container{
						{
							Name:    buildJob.Name,
							Image:   buildJob.BuildConfig.ExecutionContainer,
							Command: []string{"/bin/sh", "/tmp/build-script/build.sh"},
							VolumeMounts: []corev1.VolumeMount{
								{
									Name:      sharedVolumeName,
									MountPath: "/shared",
								},
								{
									Name:      "build-script",
									MountPath: "/tmp/build-script",
								},
							},
						},
					},
					Volumes: []corev1.Volume{
						{
							Name: sharedVolumeName,
							VolumeSource: corev1.VolumeSource{
								EmptyDir: &corev1.EmptyDirVolumeSource{}, // An emptyDir volume is shared among containers in the same Pod
							},
						},
						{
							Name: "build-script",
							VolumeSource: corev1.VolumeSource{
								ConfigMap: &corev1.ConfigMapVolumeSource{
									LocalObjectReference: corev1.LocalObjectReference{
										Name: buildJob.Name,
									},
								},
							},
						},
					},
					RestartPolicy: corev1.RestartPolicyNever,
				},
			},
			BackoffLimit: &backOffLimit,
		},
	}

	job, err := jobs.Create(context.TODO(), jobSpec, metav1.CreateOptions{})
	if err != nil {
		log.WithError(err).Error("error creating job")
		return nil, err
	}

	//print job details
	log.Infof("Created K8s job  %s successfully", buildJob.Name)
	log.Debugf("Job details: %v", job)
	return job, nil
}

func createExecutionScriptConfigMap(clientset *kubernetes.Clientset, namespace string, buildJob payload.BuildJob) (*corev1.ConfigMap, error) {
<<<<<<< HEAD
	log.Infof("Creating configmap for execution script %v in namespace %s", buildJob.Name, namespace)
=======
	log.Infof("Creating configmap for execution script %v in namespace %s", buildJob, namespace)
>>>>>>> 756ffe1d
	configMap := &corev1.ConfigMap{
		ObjectMeta: metav1.ObjectMeta{
			Name: buildJob.Name,
		},
		Data: map[string]string{
			"build.sh": "cd /shared && " + buildJob.BuildConfig.BuildScript,
		},
	}
	cm, err := clientset.CoreV1().ConfigMaps(namespace).Create(context.TODO(), configMap, metav1.CreateOptions{})
	if err != nil {
		log.WithError(err).Error("error creating configmap")
		return nil, err
	}

	return cm, nil

}<|MERGE_RESOLUTION|>--- conflicted
+++ resolved
@@ -203,19 +203,11 @@
 func createJob(clientset *kubernetes.Clientset, namespace string, buildJob payload.BuildJob) (*batchv1.Job, error) {
 	log.Infof("Creating job %v in namespace %s", buildJob, namespace)
 
-<<<<<<< HEAD
-=======
-	//TODO: Use function to generate build command
->>>>>>> 756ffe1d
 	sharedVolumeName := "shared-volume-" + buildJob.Name
 
 	jobs := clientset.BatchV1().Jobs(namespace)
 	var backOffLimit int32 = 0
 
-<<<<<<< HEAD
-=======
-	//TODO: Use function to generate clone command
->>>>>>> 756ffe1d
 	cloneCommand := utils.BuildCloneCommands(buildJob.Credentials, buildJob.BuildConfig.Repositories...)
 	log.Debugf("Clone command: %s", cloneCommand)
 
@@ -296,11 +288,8 @@
 }
 
 func createExecutionScriptConfigMap(clientset *kubernetes.Clientset, namespace string, buildJob payload.BuildJob) (*corev1.ConfigMap, error) {
-<<<<<<< HEAD
 	log.Infof("Creating configmap for execution script %v in namespace %s", buildJob.Name, namespace)
-=======
-	log.Infof("Creating configmap for execution script %v in namespace %s", buildJob, namespace)
->>>>>>> 756ffe1d
+
 	configMap := &corev1.ConfigMap{
 		ObjectMeta: metav1.ObjectMeta{
 			Name: buildJob.Name,
