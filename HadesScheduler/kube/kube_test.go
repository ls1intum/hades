--- conflicted
+++ resolved
@@ -26,43 +26,4 @@
 func TestDeleteNamespace(t *testing.T) {
 	client := initializeKubeconfig()
 	deleteNamespace(client, "test")
-<<<<<<< HEAD
 }
-=======
-}
-
-// func TestCreateJob(t *testing.T) {
-// 	client := initializeKubeconfig()
-
-// 	testBuildJob := payload.BuildJob{
-// 		Name: "Test Build",
-// 		Credentials: struct {
-// 			Username string `json:"username" binding:"required"`
-// 			Password string `json:"password" binding:"required"`
-// 		}{
-// 			Username: "testuser",
-// 			Password: "testpassword",
-// 		},
-// 		BuildConfig: struct {
-// 			Repositories       []payload.Repository `json:"repositories" binding:"required,dive"`
-// 			ExecutionContainer string               `json:"executionContainer" binding:"required"`
-// 		}{
-// 			Repositories: []payload.Repository{
-// 				{
-// 					Path: "/tmp/testrepo1",
-// 					URL:  "https://github.com/testuser/testrepo1.git",
-// 				},
-// 				{
-// 					Path: "/tmp/testrepo2",
-// 					URL:  "https://github.com/testuser/testrepo2.git",
-// 				},
-// 			},
-// 			ExecutionContainer: "docker",
-// 		},
-// 	}
-
-// 	namespace := "default"
-
-// 	createJob(client, namespace, testBuildJob)
-// }
->>>>>>> 756ffe1d
