# hadesoperator
The **Hades Operator** brings Kubernetes-native automation to the [HadesCI](https://github.com/ls1intum/hades) system — a scalable job execution tool built for programming exercises and CI pipelines.

This Operator helps run, schedule, and manage Hades build jobs inside a Kubernetes cluster, using native APIs and cloud-native patterns. It improves scalability, reliability, and simplifies deployment.


## Description
The Hades Operator is designed to:

- Schedule and execute CI build jobs as Kubernetes custom resources.
- Automatically handle retries and failure recovery using native Kubernetes features.
- Improve scalability during high traffic (e.g. student exams with many submissions).
- Collect build logs using for easier debugging and monitoring.
- Simplify deployment and upgrades with Helm.
- Apply fine-grained access control using Kubernetes ServiceAccounts and RBAC.

## Getting Started

### Prerequisites
- go version v1.24.0+
- docker version 17.05+.
- kubectl version v1.14.0+.
- Access to a Kubernetes v1.16.0+ cluster.

### To Deploy on the cluster
**Deploy the Operator to the cluster:**

> **NOTE**: Make sure you are under the root directory.

```sh
  cat ./helm/hades/values.yaml
```
- (Optional) If you want to have the operator to have the Cluster wide access, 
  modify `hadesOperator.clusterWide` top be `true`
```sh
  helm upgrade --install hades ./helm/hades -n hades --create-namespace
```
> **NOTE**: These commands will install the project within the hades namespace.

**Create instances of your solution**
You can apply the samples (examples) from the config/sample:

```sh
  kubectl apply -k ./HadesScheduler/HadesOperator/config/samples/build_v1_buildjob.yaml
```

### Changes in `/api/v1/buildjob_types.go`
If any changes are made in `/api/v1/buildjob_types.go`, run the following command to regenerate the code:
```sh
  make generate
```
This command will generate the deepcopy code for the CRD as well as the CRD to be used by the helm chart. If changes are
made but `make generate` is not executed, a specific GitHub action responding to this will fail.

<<<<<<< HEAD
=======
read more about this in the [Makefile Documentation](./makefile-explanation.md).

>>>>>>> d59c9d9d
## License

Copyright 2025.

Licensed under the Apache License, Version 2.0 (the "License");
you may not use this file except in compliance with the License.
You may obtain a copy of the License at

    http://www.apache.org/licenses/LICENSE-2.0

Unless required by applicable law or agreed to in writing, software
distributed under the License is distributed on an "AS IS" BASIS,
WITHOUT WARRANTIES OR CONDITIONS OF ANY KIND, either express or implied.
See the License for the specific language governing permissions and
limitations under the License.
<|MERGE_RESOLUTION|>--- conflicted
+++ resolved
@@ -52,11 +52,8 @@
 This command will generate the deepcopy code for the CRD as well as the CRD to be used by the helm chart. If changes are
 made but `make generate` is not executed, a specific GitHub action responding to this will fail.
 
-<<<<<<< HEAD
-=======
 read more about this in the [Makefile Documentation](./makefile-explanation.md).
 
->>>>>>> d59c9d9d
 ## License
 
 Copyright 2025.
