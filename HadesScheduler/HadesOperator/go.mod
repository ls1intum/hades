module github.com/ls1intum/hades/HadesScheduler/HadesOperator

go 1.24.0

toolchain go1.24.4

replace github.com/ls1intum/hades/shared => ../../shared

replace github.com/ls1intum/hades/hadesScheduler => ../../HadesScheduler

require (
	github.com/ls1intum/hades/hadesScheduler v0.0.0-00010101000000-000000000000
	github.com/ls1intum/hades/shared v0.0.0-20250610091423-ecd369d566e9
	github.com/nats-io/nats.go v1.47.0
	k8s.io/api v0.34.1
	k8s.io/apimachinery v0.34.1
	k8s.io/client-go v0.34.1
	sigs.k8s.io/controller-runtime v0.21.0
)

require (
	github.com/beorn7/perks v1.0.1 // indirect
	github.com/caarlos0/env/v11 v11.3.1 // indirect
	github.com/cespare/xxhash/v2 v2.3.0 // indirect
	github.com/davecgh/go-spew v1.1.2-0.20180830191138-d8f796af33cc // indirect
	github.com/emicklei/go-restful/v3 v3.12.2 // indirect
	github.com/evanphx/json-patch/v5 v5.9.11 // indirect
	github.com/fsnotify/fsnotify v1.7.0 // indirect
	github.com/fxamacker/cbor/v2 v2.9.0 // indirect
	github.com/go-logr/logr v1.4.3 // indirect
	github.com/go-logr/zapr v1.3.0 // indirect
	github.com/go-openapi/jsonpointer v0.21.1 // indirect
	github.com/go-openapi/jsonreference v0.21.0 // indirect
	github.com/go-openapi/swag v0.23.1 // indirect
	github.com/gogo/protobuf v1.3.2 // indirect
	github.com/google/btree v1.1.3 // indirect
	github.com/google/gnostic-models v0.7.0 // indirect
	github.com/google/go-cmp v0.7.0 // indirect
	github.com/google/uuid v1.6.0 // indirect
	github.com/joho/godotenv v1.5.1 // indirect
	github.com/josharian/intern v1.0.0 // indirect
	github.com/json-iterator/go v1.1.12 // indirect
	github.com/klauspost/compress v1.18.0 // indirect
	github.com/mailru/easyjson v0.9.0 // indirect
	github.com/modern-go/concurrent v0.0.0-20180306012644-bacd9c7ef1dd // indirect
	github.com/modern-go/reflect2 v1.0.3-0.20250322232337-35a7c28c31ee // indirect
	github.com/munnerz/goautoneg v0.0.0-20191010083416-a7dc8b61c822 // indirect
<<<<<<< HEAD
=======
	github.com/nats-io/nats.go v1.47.0 // indirect
>>>>>>> fae0aa23
	github.com/nats-io/nkeys v0.4.11 // indirect
	github.com/nats-io/nuid v1.0.1 // indirect
	github.com/pkg/errors v0.9.1 // indirect
	github.com/pmezard/go-difflib v1.0.1-0.20181226105442-5d4384ee4fb2 // indirect
	github.com/prometheus/client_golang v1.22.0 // indirect
	github.com/prometheus/client_model v0.6.1 // indirect
	github.com/prometheus/common v0.62.0 // indirect
	github.com/prometheus/procfs v0.15.1 // indirect
	github.com/spf13/pflag v1.0.6 // indirect
	github.com/x448/float16 v0.8.4 // indirect
	go.uber.org/multierr v1.11.0 // indirect
	go.uber.org/zap v1.27.0 // indirect
<<<<<<< HEAD
	go.yaml.in/yaml/v2 v2.4.2 // indirect
	go.yaml.in/yaml/v3 v3.0.4 // indirect
	golang.org/x/crypto v0.40.0 // indirect
	golang.org/x/net v0.42.0 // indirect
	golang.org/x/oauth2 v0.30.0 // indirect
	golang.org/x/sync v0.16.0 // indirect
	golang.org/x/sys v0.36.0 // indirect
	golang.org/x/term v0.33.0 // indirect
	golang.org/x/text v0.27.0 // indirect
	golang.org/x/time v0.12.0 // indirect
=======
	golang.org/x/crypto v0.45.0 // indirect
	golang.org/x/net v0.47.0 // indirect
	golang.org/x/oauth2 v0.27.0 // indirect
	golang.org/x/sync v0.18.0 // indirect
	golang.org/x/sys v0.38.0 // indirect
	golang.org/x/term v0.37.0 // indirect
	golang.org/x/text v0.31.0 // indirect
	golang.org/x/time v0.9.0 // indirect
>>>>>>> fae0aa23
	gomodules.xyz/jsonpatch/v2 v2.4.0 // indirect
	google.golang.org/protobuf v1.36.9 // indirect
	gopkg.in/evanphx/json-patch.v4 v4.12.0 // indirect
	gopkg.in/inf.v0 v0.9.1 // indirect
	gopkg.in/yaml.v3 v3.0.1 // indirect
	k8s.io/apiextensions-apiserver v0.33.0 // indirect
	k8s.io/klog/v2 v2.130.1 // indirect
	k8s.io/kube-openapi v0.0.0-20250710124328-f3f2b991d03b // indirect
	k8s.io/utils v0.0.0-20250604170112-4c0f3b243397 // indirect
	sigs.k8s.io/json v0.0.0-20241014173422-cfa47c3a1cc8 // indirect
	sigs.k8s.io/randfill v1.0.0 // indirect
	sigs.k8s.io/structured-merge-diff/v6 v6.3.0 // indirect
	sigs.k8s.io/yaml v1.6.0 // indirect
)<|MERGE_RESOLUTION|>--- conflicted
+++ resolved
@@ -45,10 +45,6 @@
 	github.com/modern-go/concurrent v0.0.0-20180306012644-bacd9c7ef1dd // indirect
 	github.com/modern-go/reflect2 v1.0.3-0.20250322232337-35a7c28c31ee // indirect
 	github.com/munnerz/goautoneg v0.0.0-20191010083416-a7dc8b61c822 // indirect
-<<<<<<< HEAD
-=======
-	github.com/nats-io/nats.go v1.47.0 // indirect
->>>>>>> fae0aa23
 	github.com/nats-io/nkeys v0.4.11 // indirect
 	github.com/nats-io/nuid v1.0.1 // indirect
 	github.com/pkg/errors v0.9.1 // indirect
@@ -61,18 +57,8 @@
 	github.com/x448/float16 v0.8.4 // indirect
 	go.uber.org/multierr v1.11.0 // indirect
 	go.uber.org/zap v1.27.0 // indirect
-<<<<<<< HEAD
 	go.yaml.in/yaml/v2 v2.4.2 // indirect
 	go.yaml.in/yaml/v3 v3.0.4 // indirect
-	golang.org/x/crypto v0.40.0 // indirect
-	golang.org/x/net v0.42.0 // indirect
-	golang.org/x/oauth2 v0.30.0 // indirect
-	golang.org/x/sync v0.16.0 // indirect
-	golang.org/x/sys v0.36.0 // indirect
-	golang.org/x/term v0.33.0 // indirect
-	golang.org/x/text v0.27.0 // indirect
-	golang.org/x/time v0.12.0 // indirect
-=======
 	golang.org/x/crypto v0.45.0 // indirect
 	golang.org/x/net v0.47.0 // indirect
 	golang.org/x/oauth2 v0.27.0 // indirect
@@ -81,7 +67,6 @@
 	golang.org/x/term v0.37.0 // indirect
 	golang.org/x/text v0.31.0 // indirect
 	golang.org/x/time v0.9.0 // indirect
->>>>>>> fae0aa23
 	gomodules.xyz/jsonpatch/v2 v2.4.0 // indirect
 	google.golang.org/protobuf v1.36.9 // indirect
 	gopkg.in/evanphx/json-patch.v4 v4.12.0 // indirect
