/*
Copyright 2025.

Licensed under the Apache License, Version 2.0 (the "License");
you may not use this file except in compliance with the License.
You may obtain a copy of the License at

    http://www.apache.org/licenses/LICENSE-2.0

Unless required by applicable law or agreed to in writing, software
distributed under the License is distributed on an "AS IS" BASIS,
WITHOUT WARRANTIES OR CONDITIONS OF ANY KIND, either express or implied.
See the License for the specific language governing permissions and
limitations under the License.
*/

<<<<<<< HEAD
// NOTE: Once this file is changed, you must run 'make manifests' to update the CRD manifests.
// Otherwise, the action will fail.
=======
// BuildJobSpec NOTE: BuildJobSpec is intentionally defined separately from the types in shared/payload.
// While it may duplicate some fields from the payload definitions, we cannot directly
// use or combine them due to Kubebuilder requirements:
//  1. CRD types must be defined within this API package (api/v1) for controller-gen.
//  2. This struct requires Kubebuilder markers (e.g., +kubebuilder:validation:...)
//     which would improperly pollute the generic 'shared/payload' package.
//
// **IMPORTANT**: If the API in 'shared/payload/payload.go' changes,
// developers must manually review and update BuildJobSpec here to ensure consistency.
>>>>>>> 965055e9

package v1

import (
	"k8s.io/apimachinery/pkg/api/resource"
	metav1 "k8s.io/apimachinery/pkg/apis/meta/v1"
)

// BuildJobSpec NOTE: BuildJobSpec is intentionally defined separately from the types in shared/payload.
// While it may duplicate some fields from the payload definitions, we cannot directly
// use or combine them due to Kubebuilder requirements:
//  1. CRD types must be defined within this API package (api/v1) for controller-gen.
//  2. This struct requires Kubebuilder markers (e.g., +kubebuilder:validation:...)
//     which would improperly pollute the generic 'shared/payload' package.
//
// **IMPORTANT**: If the API in 'shared/payload/payload.go' changes,
// developers must manually review and update BuildJobSpec here to ensure consistency.

type BuildJobSpec struct {
	// Human-readable name describing this BuildJob's purpose.
	// Example: "Build and Test Assignment", "Deploy Application"
	Name string `json:"name"`

	// Global key-value pairs available to all steps as environment variables.
	// Use this for configuration shared across all steps, such as repository URLs,
	// Example: {"GLOBAL": "test", "ENVIRONMENT": "production"}
	Metadata map[string]string `json:"metadata,omitempty"`

	// Ordered list of execution steps that make up this BuildJob pipeline.
	// Steps run sequentially according to their ID (1, 2, 3, ...).
	// Each step runs in its own container and can share data with other steps via mounted volumes.
	// Typical pipeline: Step 1 clones code, Step 2 builds it, Step 3 runs tests.
	// +kubebuilder:validation:MinItems=1
	Steps []BuildStep `json:"steps"`

	// Maximum time (in seconds) allowed for the entire BuildJob to complete.
	// If this timeout is exceeded, the BuildJob is immediately terminated and marked as Failed.
	// Useful for preventing stuck jobs from consuming resources indefinitely.
	// Example: 3600 = 1 hour, 600 = 10 minutes.
	// +kubebuilder:validation:Minimum=1
	TimeoutSeconds *int64 `json:"timeoutSeconds,omitempty"`

	// Maximum number of times to retry the entire BuildJob if it fails.
	// In CI/CD scenarios, a failure typically indicates the code didn't pass tests,
	// so retrying is usually not beneficial.
	// +kubebuilder:validation:Minimum=0
	MaxRetries *int32 `json:"maxRetries,omitempty"`
}

type BuildStep struct {
	// Unique numeric identifier determining execution order. Must start at 1 and increment by 1.
	// Steps execute in ascending ID order: step with id=1 runs first, then id=2, etc.
	// This is mandatory and must be unique within the BuildJob.
	// +kubebuilder:validation:Minimum=1
	ID int32 `json:"id"`

	// Descriptive name for this step, shown in logs and UI.
	// Should clearly indicate what the step does.
	// Examples: "Clone Repository", "Run Tests", "Build Docker Image"
	Name string `json:"name,omitempty"`

	// Container image to run for this step. Must be a valid Docker image reference.
	// Can be from any registry (Docker Hub, GHCR, private registry).
	// +kubebuilder:validation:MinLength=1
	Image string `json:"image"`

	// Optional bash script to execute inside the container.
	// If provided, this overrides the container image's default entrypoint/command.
	// The script runs with /bin/sh -c, so you can use shell features like &&, ||, pipes, etc.
	// Common use: chaining commands like "cd /workspace && npm install && npm test"
	// Example: "set -e && cd /shared/example && ./gradlew clean test"
	Script string `json:"script,omitempty"`

	// Step-specific key-value pairs injected as environment variables into this step's container.
	// Use for step-specific configuration like repository URLs, file paths, or credentials.
	// Variables can reference placeholders (e.g., "{{user}}") that get substituted at runtime.
	// Examples:
	// - "REPOSITORY_DIR": "/shared" (where to clone code)
	// - "HADES_TEST_URL": "{{test_repo}}" (test repository URL)
	// - "WORKDIR": "/app/build" (working directory path)
	Metadata map[string]string `json:"metadata,omitempty"`

	// Maximum CPU resources this step's container can use.
	// Follows Kubernetes resource quantity format (e.g., "500m" = 0.5 CPU cores, "2" = 2 cores).
	// Prevents a single step from monopolizing cluster resources.
	// If not specified, uses cluster defaults.
	CPULimit *resource.Quantity `json:"cpuLimit,omitempty"`

	// Maximum memory this step's container can use.
	// Follows Kubernetes resource quantity format (e.g., "512Mi", "2Gi", "1G").
	// Prevents out-of-memory issues and resource exhaustion.
	// If not specified, uses cluster defaults.
	MemoryLimit *resource.Quantity `json:"memoryLimit,omitempty"`
}

type BuildJobStatus struct {
	// Current lifecycle phase of the BuildJob:
	// - Pending: Job created but not yet started (waiting for resources or scheduling)
	// - Running: At least one step is currently executing
	// - Succeeded: All steps completed successfully
	// - Failed: At least one step failed, or the job timed out
	// +kubebuilder:validation:Enum=Pending;Running;Succeeded;Failed
	Phase   string `json:"phase,omitempty"`
	Message string `json:"message,omitempty"`

	// Name of the Kubernetes Pod created by the operator to execute this BuildJob.
	PodName string `json:"podName,omitempty"`

	// Timestamp when the BuildJob starts execution
	StartTime *metav1.Time `json:"startTime,omitempty"`
	// Timestamp when the BuildJob finished execution (either successfully or with failure).
	// Empty if the job is still running or pending.
	CompletionTime *metav1.Time `json:"completionTime,omitempty"`

	// ID of the step currently being executed.
	// For example, if currentStep=2, the operator is running the step with id=2.
	// This helps track progress through the pipeline.
	CurrentStep *int32 `json:"currentStep,omitempty"`

	// Number of times this BuildJob has been retried after failures.
	// Increments each time the operator restarts the job due to failure.
	// When retryCount reaches maxRetries, no further attempts are made.
	RetryCount int32 `json:"retryCount,omitempty"`

	ContainerStatuses []ContainerStatus `json:"containerStatuses,omitempty"`
}

// ContainerState represents the runtime state of a container
// +kubebuilder:validation:Enum=Pending;Running;Succeeded;Failed;Unknown
type ContainerState string

const (
	ContainerStatePending   ContainerState = "Pending"
	ContainerStateRunning   ContainerState = "Running"
	ContainerStateSucceeded ContainerState = "Succeeded"
	ContainerStateFailed    ContainerState = "Failed"
	ContainerStateUnknown   ContainerState = "Unknown"
)

// ContainerStatus tracks the runtime state of a single container
type ContainerStatus struct {
	// Name of the container (e.g., "step-0", "step-1", "buildjob-finalizer")
	Name string `json:"name"`

	// StepID links back to BuildStep.ID (0 for finalizer container)
	StepID int32 `json:"stepId"`

	// State of the container
	State ContainerState `json:"state"`

	// LogsPublished indicates whether logs have been read and published to NATS
	LogsPublished bool `json:"logsPublished,omitempty"`
}

// +kubebuilder:object:root=true
// +kubebuilder:subresource:status

// BuildJob is the Schema for the buildjobs API in Hades operator mode.
// A BuildJob represents a multi-step CI/CD pipeline execution, where each step runs in a container.
// Steps execute sequentially in order of their ID, with shared data passed between steps via volumes.
type BuildJob struct {
	metav1.TypeMeta   `json:",inline"`
	metav1.ObjectMeta `json:"metadata,omitempty"`

	Spec   BuildJobSpec   `json:"spec,omitempty"`
	Status BuildJobStatus `json:"status,omitempty"`
}

// +kubebuilder:object:root=true

// BuildJobList contains a list of BuildJob.
type BuildJobList struct {
	metav1.TypeMeta `json:",inline"`
	metav1.ListMeta `json:"metadata,omitempty"`
	Items           []BuildJob `json:"items"`
}

func init() {
	SchemeBuilder.Register(&BuildJob{}, &BuildJobList{})
}<|MERGE_RESOLUTION|>--- conflicted
+++ resolved
@@ -14,20 +14,8 @@
 limitations under the License.
 */
 
-<<<<<<< HEAD
 // NOTE: Once this file is changed, you must run 'make manifests' to update the CRD manifests.
 // Otherwise, the action will fail.
-=======
-// BuildJobSpec NOTE: BuildJobSpec is intentionally defined separately from the types in shared/payload.
-// While it may duplicate some fields from the payload definitions, we cannot directly
-// use or combine them due to Kubebuilder requirements:
-//  1. CRD types must be defined within this API package (api/v1) for controller-gen.
-//  2. This struct requires Kubebuilder markers (e.g., +kubebuilder:validation:...)
-//     which would improperly pollute the generic 'shared/payload' package.
-//
-// **IMPORTANT**: If the API in 'shared/payload/payload.go' changes,
-// developers must manually review and update BuildJobSpec here to ensure consistency.
->>>>>>> 965055e9
 
 package v1
 
