--- conflicted
+++ resolved
@@ -160,11 +160,8 @@
 		Scheme:           mgr.GetScheme(),
 		K8sClient:        kcs,
 		DeleteOnComplete: delOnComplete,
-<<<<<<< HEAD
+		MaxParallelism:   operatorConfig.MaxParallelism,
 		Publisher:        publisher,
-=======
-		MaxParallelism:   operatorConfig.MaxParallelism,
->>>>>>> f860462c
 	}).SetupWithManager(mgr); err != nil {
 		setupLog.Error(err, "unable to create controller", "controller", "BuildJob")
 		os.Exit(1)
