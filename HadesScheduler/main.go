package main

import (
	"context"
	"os"

	"github.com/ls1intum/hades/hadesScheduler/docker"
	"github.com/ls1intum/hades/hadesScheduler/k8s"
	"github.com/ls1intum/hades/shared/payload"
	"github.com/ls1intum/hades/shared/utils"
	"github.com/nats-io/nats.go"

	"log/slog"
)

var NatsConnection *nats.Conn
var NatsJetStream nats.JetStreamContext

type JobScheduler interface {
	ScheduleJob(ctx context.Context, job payload.QueuePayload) error
}

type HadesSchedulerConfig struct {
	Concurrency uint `env:"CONCURRENCY" envDefault:"1"`
	NatsConfig  utils.NatsConfig
}

var HadesConsumer *utils.HadesConsumer

func main() {
	if is_debug := os.Getenv("DEBUG"); is_debug == "true" {
		slog.SetLogLoggerLevel(slog.LevelDebug)
		slog.Warn("DEBUG MODE ENABLED")
	}

	var cfg HadesSchedulerConfig
	utils.LoadConfig(&cfg)

	var executorCfg utils.ExecutorConfig
	utils.LoadConfig(&executorCfg)
	slog.Debug("Executor config: ", "config", executorCfg)

	// Set up NATS connection
	var err error
	NatsConnection, err = utils.SetupNatsConnection(cfg.NatsConfig)
	if err != nil {
		slog.Error("Failed to connect to NATS", "error", err)
		os.Exit(1)
	}
	defer NatsConnection.Close()

	HadesConsumer, err = utils.NewHadesConsumer(NatsConnection, cfg.Concurrency)
	if err != nil {
		slog.Error("Failed to create Hades consumer", "error", err)
		os.Exit(1)
	}

	var scheduler JobScheduler
	switch executorCfg.Executor {
	case "k8s":
		slog.Info("Started HadesScheduler in Kubernetes mode")
		scheduler = k8s.NewK8sScheduler().SetNatsConnection(NatsConnection)

	case "docker":
		slog.Info("Started HadesScheduler in Docker mode")
<<<<<<< HEAD
		scheduler = docker.NewDockerScheduler().SetNatsConnection(NatsConnection)
=======

		dockerScheduler, err := docker.NewDockerScheduler()
		if err != nil {
			slog.Error("Failed to create Docker scheduler", "error", err)
			return
		}

    scheduler = dockerScheduler.SetNatsConnection(NatsConnection)
>>>>>>> a0d03694

	default:
		slog.Error("Invalid executor specified: ", "executor", executorCfg.Executor)
		os.Exit(1)
	}

	ctx := context.Background()
	HadesConsumer.DequeueJob(ctx, func(payload payload.QueuePayload) {
		slog.Info("Received job", "id", payload.ID.String())
		slog.Debug("Job payload", "payload", payload)

		if err := scheduler.ScheduleJob(ctx, payload); err != nil {
			slog.Error("Failed to schedule job", "error", err, "id", payload.ID.String())
			return
		}
		slog.Info("Successfully scheduled job", "id", payload.ID.String())
	})
}<|MERGE_RESOLUTION|>--- conflicted
+++ resolved
@@ -21,6 +21,8 @@
 }
 
 type HadesSchedulerConfig struct {
+	Concurrency uint `env:"CONCURRENCY" envDefault:"1"`
+	NatsConfig  utils.NatsConfig
 	Concurrency uint `env:"CONCURRENCY" envDefault:"1"`
 	NatsConfig  utils.NatsConfig
 }
@@ -63,18 +65,7 @@
 
 	case "docker":
 		slog.Info("Started HadesScheduler in Docker mode")
-<<<<<<< HEAD
 		scheduler = docker.NewDockerScheduler().SetNatsConnection(NatsConnection)
-=======
-
-		dockerScheduler, err := docker.NewDockerScheduler()
-		if err != nil {
-			slog.Error("Failed to create Docker scheduler", "error", err)
-			return
-		}
-
-    scheduler = dockerScheduler.SetNatsConnection(NatsConnection)
->>>>>>> a0d03694
 
 	default:
 		slog.Error("Invalid executor specified: ", "executor", executorCfg.Executor)
